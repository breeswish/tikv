--- conflicted
+++ resolved
@@ -18,11 +18,7 @@
 use std::sync::atomic::{AtomicUsize, Ordering};
 use mio::Token;
 use grpc::{ClientStreamingSink, RequestStream, RpcContext, RpcStatus, RpcStatusCode,
-<<<<<<< HEAD
            ServerStreamingSink, UnarySink, WriteFlags};
-=======
-           ServerStreamingSink, UnarySink};
->>>>>>> 162631ef
 use futures::{future, Future, Stream};
 use futures::sync::oneshot;
 use protobuf::RepeatedField;
