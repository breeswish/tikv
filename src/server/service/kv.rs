--- conflicted
+++ resolved
@@ -58,11 +58,8 @@
     snap_scheduler: Scheduler<SnapTask>,
     token: Arc<AtomicUsize>, // TODO: remove it.
     recursion_limit: u32,
-<<<<<<< HEAD
     stream_channel_size: usize,
-=======
     request_max_handle_secs: u64,
->>>>>>> 80de3d31
 }
 
 impl<T: RaftStoreRouter + 'static> Service<T> {
@@ -72,11 +69,8 @@
         ch: T,
         snap_scheduler: Scheduler<SnapTask>,
         recursion_limit: u32,
-<<<<<<< HEAD
         stream_channel_size: usize,
-=======
         request_max_handle_secs: u64,
->>>>>>> 80de3d31
     ) -> Service<T> {
         Service {
             storage: storage,
@@ -85,11 +79,8 @@
             snap_scheduler: snap_scheduler,
             token: Arc::new(AtomicUsize::new(1)),
             recursion_limit: recursion_limit,
-<<<<<<< HEAD
             stream_channel_size: stream_channel_size,
-=======
             request_max_handle_secs: request_max_handle_secs,
->>>>>>> 80de3d31
         }
     }
 
@@ -814,12 +805,16 @@
             .start_coarse_timer();
 
         let (cb, future) = make_callback();
-<<<<<<< HEAD
         let on_resp = OnResponse::Unary(cb);
-        let req_task = match RequestTask::new(req, on_resp, self.recursion_limit) {
+        let req_task = match RequestTask::new(
+            req,
+            on_resp,
+            self.recursion_limit,
+            self.request_max_handle_secs,
+        ) {
             Ok(req_task) => req_task,
             Err(e) => {
-                let response = err_resp(e);
+                let response = err_resp(e, self.request_max_handle_secs);
                 let future = sink.success(response)
                     .map(|_| timer.observe_duration())
                     .map_err(move |e| {
@@ -835,18 +830,6 @@
             let error = Error::from(e);
             let code = RpcStatusCode::ResourceExhausted;
             return self.send_fail_status(ctx, sink, error, code);
-=======
-        let res = self.end_point_scheduler
-            .schedule(EndPointTask::Request(RequestTask::new(
-                req,
-                cb,
-                self.recursion_limit,
-                self.request_max_handle_secs,
-            )));
-        if let Err(e) = res {
-            self.send_fail_status(ctx, sink, Error::from(e), RpcStatusCode::ResourceExhausted);
-            return;
->>>>>>> 80de3d31
         }
 
         let future = future
@@ -872,11 +855,17 @@
             .start_coarse_timer();
 
         let (on_resp, stream) = make_stream_callback(self.stream_channel_size);
-        let req_task = match RequestTask::new(req, on_resp, self.recursion_limit) {
+        let req_task = match RequestTask::new(
+            req,
+            on_resp,
+            self.recursion_limit,
+            self.request_max_handle_secs,
+        ) {
             Ok(req_task) => req_task,
             Err(e) => {
-                let stream = stream::once::<_, GrpcError>(Ok(err_resp(e)))
-                    .map(|resp| (resp, WriteFlags::default()));
+                let stream =
+                    stream::once::<_, GrpcError>(Ok(err_resp(e, self.request_max_handle_secs)))
+                        .map(|resp| (resp, WriteFlags::default()));
                 let future = sink.send_all(stream)
                     .map(|_| timer.observe_duration())
                     .map_err(move |e| {
