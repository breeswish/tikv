--- conflicted
+++ resolved
@@ -266,11 +266,7 @@
         }];
         let exp = RpnExpression::from(rpn_nodes);
         let mut ctx = EvalContext::default();
-<<<<<<< HEAD
-        let mut columns = LazyBatchColumnVec::new_empty();
-=======
         let mut columns = LazyBatchColumnVec::empty();
->>>>>>> 4a06994e
         let result = exp.eval(&mut ctx, 10, &[], &mut columns);
         let val = result.unwrap();
         assert!(val.is_scalar());
@@ -398,11 +394,7 @@
         }];
         let exp = RpnExpression::from(rpn_nodes);
         let mut ctx = EvalContext::default();
-<<<<<<< HEAD
-        let mut columns = LazyBatchColumnVec::new_empty();
-=======
         let mut columns = LazyBatchColumnVec::empty();
->>>>>>> 4a06994e
         let result = exp.eval(&mut ctx, 4, &[], &mut columns);
         let val = result.unwrap();
         assert!(val.is_vector());
@@ -452,11 +444,7 @@
         ];
         let exp = RpnExpression::from(rpn_nodes);
         let mut ctx = EvalContext::default();
-<<<<<<< HEAD
-        let mut columns = LazyBatchColumnVec::new_empty();
-=======
         let mut columns = LazyBatchColumnVec::empty();
->>>>>>> 4a06994e
         let result = exp.eval(&mut ctx, 3, &[], &mut columns);
         let val = result.unwrap();
         assert!(val.is_vector());
@@ -572,11 +560,7 @@
         ];
         let exp = RpnExpression::from(rpn_nodes);
         let mut ctx = EvalContext::default();
-<<<<<<< HEAD
-        let mut columns = LazyBatchColumnVec::new_empty();
-=======
         let mut columns = LazyBatchColumnVec::empty();
->>>>>>> 4a06994e
         let result = exp.eval(&mut ctx, 3, &[], &mut columns);
         let val = result.unwrap();
         assert!(val.is_vector());
@@ -1076,11 +1060,7 @@
         }];
         let exp = RpnExpression::from(rpn_nodes);
         let mut ctx = EvalContext::default();
-<<<<<<< HEAD
-        let mut columns = LazyBatchColumnVec::new_empty();
-=======
         let mut columns = LazyBatchColumnVec::empty();
->>>>>>> 4a06994e
         let hooked_eval = ::panic_hook::recover_safe(|| {
             let _ = exp.eval(&mut ctx, 3, &[], &mut columns);
         });
@@ -1137,11 +1117,7 @@
         ];
         let exp = RpnExpression::from(rpn_nodes);
         let mut ctx = EvalContext::default();
-<<<<<<< HEAD
-        let mut columns = LazyBatchColumnVec::new_empty();
-=======
         let mut columns = LazyBatchColumnVec::empty();
->>>>>>> 4a06994e
         let hooked_eval = ::panic_hook::recover_safe(|| {
             let _ = exp.eval(&mut ctx, 3, &[], &mut columns);
         });
@@ -1189,11 +1165,7 @@
         ];
         let exp = RpnExpression::from(rpn_nodes);
         let mut ctx = EvalContext::default();
-<<<<<<< HEAD
-        let mut columns = LazyBatchColumnVec::new_empty();
-=======
         let mut columns = LazyBatchColumnVec::empty();
->>>>>>> 4a06994e
         let hooked_eval = ::panic_hook::recover_safe(|| {
             let _ = exp.eval(&mut ctx, 3, &[], &mut columns);
         });
