// Copyright 2019 PingCAP, Inc.
//
// Licensed under the Apache License, Version 2.0 (the "License");
// you may not use this file except in compliance with the License.
// You may obtain a copy of the License at
//
//     http://www.apache.org/licenses/LICENSE-2.0
//
// Unless required by applicable law or agreed to in writing, software
// distributed under the License is distributed on an "AS IS" BASIS,
// See the License for the specific language governing permissions and
// limitations under the License.

use std::sync::Arc;

use kvproto::coprocessor::KeyRange;
use tipb::executor::{self, ExecType};

use crate::storage::Store;

use super::batch_executor::executors::*;
use super::batch_executor::interface::*;
use super::executor::{
    Executor, HashAggExecutor, IndexScanExecutor, LimitExecutor, SelectionExecutor,
    StreamAggExecutor, TableScanExecutor, TopNExecutor,
};
use crate::coprocessor::dag::expr::EvalConfig;
use crate::coprocessor::metrics::*;
use crate::coprocessor::*;

/// Utilities to build an executor DAG.
///
/// Currently all executors are executed in sequence and there is no task scheduler, so this
/// builder is in fact a pipeline builder. The builder will finally build a `Box<Executor>` which
/// may contain another executor as its source, embedded in the field, one after another. These
/// nested executors together form an executor pipeline that a single iteration at the out-most
/// executor (i.e. calling `next()`) will drive the whole pipeline.
pub struct DAGBuilder;

impl DAGBuilder {
    /// Given a list of executor descriptors and returns whether all executor descriptors can
    /// be used to build batch executors.
    pub fn can_build_batch(exec_descriptors: &[executor::Executor]) -> bool {
        use cop_datatype::EvalType;
        use cop_datatype::FieldTypeAccessor;
        use std::convert::TryFrom;

        for ed in exec_descriptors {
            match ed.get_tp() {
                ExecType::TypeTableScan => {
                    let descriptor = ed.get_tbl_scan();
                    for column in descriptor.get_columns() {
                        let eval_type = EvalType::try_from(column.tp());
                        if eval_type.is_err() {
                            debug!(
                                "Coprocessor request cannot be batched";
                                "unsupported_column_tp" => ?column.tp(),
                            );
                            return false;
                        }
                    }
                }
                _ => {
                    debug!(
                        "Coprocessor request cannot be batched";
                        "unsupported_executor_tp" => ?ed.get_tp(),
                    );
                    return false;
                }
            }
        }
        true
    }

    // Note: `S` is `'static` because we have trait objects `Executor`.
    pub fn build_batch<S: Store + 'static>(
<<<<<<< HEAD
        executor_descriptors: Vec<executor::Executor>,
        store: S,
        ranges: Vec<KeyRange>,
        config: Arc<EvalConfig>,
    ) -> Result<Box<dyn BatchExecutor>> {
        let mut executor_descriptors = executor_descriptors.into_iter();
        let mut first_ed = executor_descriptors
            .next()
            .ok_or_else(|| Error::Other(box_err!("No executors")))?;

        let mut executor: Box<dyn BatchExecutor>;

        match first_ed.get_tp() {
            ExecType::TypeTableScan => {
                // TODO: Use static metrics.
                COPR_EXECUTOR_COUNT.with_label_values(&["tblscan"]).inc();

                let mut descriptor = first_ed.take_tbl_scan();
                let columns_info = descriptor.take_columns().into_vec();
                executor = box BatchTableScanExecutor::new(
                    store,
                    config.clone(),
                    columns_info,
                    ranges,
                    descriptor.get_desc(),
                )?;
            }
            _ => {
                return Err(Error::Other(box_err!(
                    "Unexpected first executor {:?}",
                    first_ed.get_tp()
                )));
            }
        }

        if executor_descriptors.next().is_some() {
            return Err(Error::Other(box_err!(
                "Unexpected non-first executor {:?}",
                first_ed.get_tp()
            )));
        }

        Ok(executor)
=======
        _executor_descriptors: Vec<executor::Executor>,
        _store: S,
        _ranges: Vec<KeyRange>,
        _config: Arc<EvalConfig>,
    ) -> Result<Box<dyn BatchExecutor>> {
        // Currently no batch executors and this function should never be called, so unreachable.
        unreachable!()
>>>>>>> 4144ab0c
    }

    /// Builds a normal executor pipeline.
    ///
    /// Normal executors iterate rows one by one.
    pub fn build_normal<S: Store + 'static>(
        exec_descriptors: Vec<executor::Executor>,
        store: S,
        ranges: Vec<KeyRange>,
        ctx: Arc<EvalConfig>,
        collect: bool,
    ) -> Result<Box<dyn Executor + Send>> {
        let mut exec_descriptors = exec_descriptors.into_iter();
        let first = exec_descriptors
            .next()
            .ok_or_else(|| Error::Other(box_err!("has no executor")))?;
        let mut src = Self::build_normal_first_executor(first, store, ranges, collect)?;
        for mut exec in exec_descriptors {
            let curr: Box<dyn Executor + Send> = match exec.get_tp() {
                ExecType::TypeTableScan | ExecType::TypeIndexScan => {
                    return Err(box_err!("got too much *scan exec, should be only one"));
                }
                ExecType::TypeSelection => Box::new(SelectionExecutor::new(
                    exec.take_selection(),
                    Arc::clone(&ctx),
                    src,
                )?),
                ExecType::TypeAggregation => Box::new(HashAggExecutor::new(
                    exec.take_aggregation(),
                    Arc::clone(&ctx),
                    src,
                )?),
                ExecType::TypeStreamAgg => Box::new(StreamAggExecutor::new(
                    Arc::clone(&ctx),
                    src,
                    exec.take_aggregation(),
                )?),
                ExecType::TypeTopN => {
                    Box::new(TopNExecutor::new(exec.take_topN(), Arc::clone(&ctx), src)?)
                }
                ExecType::TypeLimit => Box::new(LimitExecutor::new(exec.take_limit(), src)),
            };
            src = curr;
        }
        Ok(src)
    }

    /// Builds the inner-most executor for the normal executor pipeline, which can produce rows to
    /// other executors and never receive rows from other executors.
    ///
    /// The inner-most executor must be a table scan executor or an index scan executor.
    fn build_normal_first_executor<S: Store + 'static>(
        mut first: executor::Executor,
        store: S,
        ranges: Vec<KeyRange>,
        collect: bool,
    ) -> Result<Box<dyn Executor + Send>> {
        match first.get_tp() {
            ExecType::TypeTableScan => {
                let ex = Box::new(TableScanExecutor::new(
                    first.take_tbl_scan(),
                    ranges,
                    store,
                    collect,
                )?);
                Ok(ex)
            }
            ExecType::TypeIndexScan => {
                let unique = first.get_idx_scan().get_unique();
                let ex = Box::new(IndexScanExecutor::new(
                    first.take_idx_scan(),
                    ranges,
                    store,
                    unique,
                    collect,
                )?);
                Ok(ex)
            }
            _ => Err(box_err!(
                "first exec type should be *Scan, but get {:?}",
                first.get_tp()
            )),
        }
    }
}<|MERGE_RESOLUTION|>--- conflicted
+++ resolved
@@ -74,7 +74,6 @@
 
     // Note: `S` is `'static` because we have trait objects `Executor`.
     pub fn build_batch<S: Store + 'static>(
-<<<<<<< HEAD
         executor_descriptors: Vec<executor::Executor>,
         store: S,
         ranges: Vec<KeyRange>,
@@ -94,13 +93,13 @@
 
                 let mut descriptor = first_ed.take_tbl_scan();
                 let columns_info = descriptor.take_columns().into_vec();
-                executor = box BatchTableScanExecutor::new(
+                executor = Box::new(BatchTableScanExecutor::new(
                     store,
                     config.clone(),
                     columns_info,
                     ranges,
                     descriptor.get_desc(),
-                )?;
+                )?);
             }
             _ => {
                 return Err(Error::Other(box_err!(
@@ -118,15 +117,6 @@
         }
 
         Ok(executor)
-=======
-        _executor_descriptors: Vec<executor::Executor>,
-        _store: S,
-        _ranges: Vec<KeyRange>,
-        _config: Arc<EvalConfig>,
-    ) -> Result<Box<dyn BatchExecutor>> {
-        // Currently no batch executors and this function should never be called, so unreachable.
-        unreachable!()
->>>>>>> 4144ab0c
     }
 
     /// Builds a normal executor pipeline.
