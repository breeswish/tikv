// Copyright 2019 PingCAP, Inc.
//
// Licensed under the Apache License, Version 2.0 (the "License");
// you may not use this file except in compliance with the License.
// You may obtain a copy of the License at
//
//     http://www.apache.org/licenses/LICENSE-2.0
//
// Unless required by applicable law or agreed to in writing, software
// distributed under the License is distributed on an "AS IS" BASIS,
// See the License for the specific language governing permissions and
// limitations under the License.

use std::sync::Arc;

use cop_datatype::EvalType;
use kvproto::coprocessor::KeyRange;
use tipb::executor::{self, ExecType};
use tipb::expression::{Expr, ExprType};

use crate::storage::Store;

use super::batch_executor::executors::*;
use super::batch_executor::interface::*;
use super::executor::{
    Executor, HashAggExecutor, IndexScanExecutor, LimitExecutor, SelectionExecutor,
    StreamAggExecutor, TableScanExecutor, TopNExecutor,
};
use crate::coprocessor::dag::expr::EvalConfig;
<<<<<<< HEAD
use crate::coprocessor::dag::rpn_expr::map_pb_sig_to_rpn_func;
=======
>>>>>>> 2d0ac061
use crate::coprocessor::metrics::*;
use crate::coprocessor::*;

/// Utilities to build an executor DAG.
///
/// Currently all executors are executed in sequence and there is no task scheduler, so this
/// builder is in fact a pipeline builder. The builder will finally build a `Box<Executor>` which
/// may contain another executor as its source, embedded in the field, one after another. These
/// nested executors together form an executor pipeline that a single iteration at the out-most
/// executor (i.e. calling `next()`) will drive the whole pipeline.
pub struct DAGBuilder;

fn check_condition(c: &Expr) -> bool {
    use cop_datatype::FieldTypeAccessor;
    use std::convert::TryFrom;

    let eval_type = EvalType::try_from(c.get_field_type().tp());
    if eval_type.is_err() {
        return false;
    }
    match c.get_tp() {
        ExprType::ScalarFunc => {
            let sig = c.get_sig();
            let func = map_pb_sig_to_rpn_func(sig);
            if func.is_err() {
                return false;
            }
            for n in c.get_children() {
                if !check_condition(n) {
                    return false;
                }
            }
        }
        ExprType::Null => {}
        ExprType::Int64 => {}
        ExprType::Uint64 => {}
        ExprType::String | ExprType::Bytes => {}
        ExprType::Float32 | ExprType::Float64 => {}
        ExprType::MysqlTime => {}
        ExprType::MysqlDuration => {}
        ExprType::MysqlDecimal => {}
        ExprType::MysqlJson => {}
        ExprType::ColumnRef => {}
        _ => return false,
    }

    true
}

impl DAGBuilder {
    /// Given a list of executor descriptors and returns whether all executor descriptors can
    /// be used to build batch executors.
    pub fn can_build_batch(exec_descriptors: &[executor::Executor]) -> bool {
        use cop_datatype::EvalType;
        use cop_datatype::FieldTypeAccessor;
        use std::convert::TryFrom;

        for ed in exec_descriptors {
            match ed.get_tp() {
                ExecType::TypeTableScan => {
                    let descriptor = ed.get_tbl_scan();
                    for column in descriptor.get_columns() {
                        let eval_type = EvalType::try_from(column.tp());
                        if eval_type.is_err() {
<<<<<<< HEAD
                            info!("Coprocessor request cannot be batched because column eval type {:?} is not supported", eval_type);
                            return false;
                        }
                    }
                }
                ExecType::TypeIndexScan => {
                    let descriptor = ed.get_idx_scan();
                    for column in descriptor.get_columns() {
                        let eval_type = EvalType::try_from(column.tp());
                        if eval_type.is_err() {
                            info!("Coprocessor request cannot be batched because column eval type {:?} is not supported", eval_type);
                            return false;
                        }
                    }
                }
                ExecType::TypeSelection => {
                    let descriptor = ed.get_selection();
                    let conditions = descriptor.get_conditions();
                    for c in conditions {
                        if !check_condition(c) {
                            info!("Coprocessor request cannot be batched because condition {:?} is not supported", c);
=======
                            debug!(
                                "Coprocessor request cannot be batched";
                                "unsupported_column_tp" => ?column.tp(),
                            );
>>>>>>> 2d0ac061
                            return false;
                        }
                    }
                }
                _ => {
<<<<<<< HEAD
                    info!(
                        "Coprocessor request cannot be batched because {:?} is not supported",
                        ed.get_tp()
=======
                    debug!(
                        "Coprocessor request cannot be batched";
                        "unsupported_executor_tp" => ?ed.get_tp(),
>>>>>>> 2d0ac061
                    );
                    return false;
                }
            }
        }
        true
    }

    // Note: `S` is `'static` because we have trait objects `Executor`.
<<<<<<< HEAD
    pub fn build_batch<S: Store + 'static, C: ExecSummaryCollector + 'static>(
=======
    pub fn build_batch<S: Store + 'static>(
>>>>>>> 2d0ac061
        executor_descriptors: Vec<executor::Executor>,
        store: S,
        ranges: Vec<KeyRange>,
        config: Arc<EvalConfig>,
    ) -> Result<Box<dyn BatchExecutor>> {
<<<<<<< HEAD
        // Shared in multiple executors, so wrap with Rc.
=======
>>>>>>> 2d0ac061
        let mut executor_descriptors = executor_descriptors.into_iter();
        let mut first_ed = executor_descriptors
            .next()
            .ok_or_else(|| Error::Other(box_err!("No executors")))?;

        let mut executor: Box<dyn BatchExecutor>;
<<<<<<< HEAD
        let mut summary_slot_index = 0;
=======
>>>>>>> 2d0ac061

        match first_ed.get_tp() {
            ExecType::TypeTableScan => {
                // TODO: Use static metrics.
                COPR_EXECUTOR_COUNT.with_label_values(&["tblscan"]).inc();

                let mut descriptor = first_ed.take_tbl_scan();
                let columns_info = descriptor.take_columns().into_vec();
                executor = Box::new(BatchTableScanExecutor::new(
<<<<<<< HEAD
                    C::new(summary_slot_index),
=======
>>>>>>> 2d0ac061
                    store,
                    config.clone(),
                    columns_info,
                    ranges,
                    descriptor.get_desc(),
                )?);
            }
<<<<<<< HEAD
            ExecType::TypeIndexScan => {
                COPR_EXECUTOR_COUNT.with_label_values(&["idxscan"]).inc();

                let mut descriptor = first_ed.take_idx_scan();
                let columns_info = descriptor.take_columns().into_vec();
                executor = Box::new(BatchIndexScanExecutor::new(
                    C::new(summary_slot_index),
                    store,
                    config.clone(),
                    columns_info,
                    ranges,
                    descriptor.get_desc(),
                    descriptor.get_unique(),
                )?);
            }
=======
>>>>>>> 2d0ac061
            _ => {
                return Err(Error::Other(box_err!(
                    "Unexpected first executor {:?}",
                    first_ed.get_tp()
                )));
            }
        }

<<<<<<< HEAD
        for mut ed in executor_descriptors {
            summary_slot_index += 1;

            let new_executor: Box<dyn BatchExecutor> = match ed.get_tp() {
                ExecType::TypeTableScan | ExecType::TypeIndexScan => {
                    return Err(Error::Other(box_err!(
                        "Unexpected non-first executor {:?}",
                        ed.get_tp()
                    )));
                }
                ExecType::TypeSelection => {
                    COPR_EXECUTOR_COUNT.with_label_values(&["selection"]).inc();

                    Box::new(BatchSelectionExecutor::new(
                        C::new(summary_slot_index),
                        config.clone(),
                        executor,
                        ed.take_selection().take_conditions().into_vec(),
                    )?)
                }
                _ => {
                    return Err(Error::Other(box_err!(
                        "Unexpected non-first executor {:?}",
                        first_ed.get_tp()
                    )));
                }
            };
            executor = new_executor;
=======
        // Currently we only support table scan executor. So if there are more
        // executors, it is unexpected.
        if executor_descriptors.next().is_some() {
            return Err(Error::Other(box_err!(
                "Unexpected non-first executor {:?}",
                first_ed.get_tp()
            )));
>>>>>>> 2d0ac061
        }

        Ok(executor)
    }

    /// Builds a normal executor pipeline.
    ///
    /// Normal executors iterate rows one by one.
    pub fn build_normal<S: Store + 'static>(
        exec_descriptors: Vec<executor::Executor>,
        store: S,
        ranges: Vec<KeyRange>,
        ctx: Arc<EvalConfig>,
        collect: bool,
    ) -> Result<Box<dyn Executor + Send>> {
        let mut exec_descriptors = exec_descriptors.into_iter();
        let first = exec_descriptors
            .next()
            .ok_or_else(|| Error::Other(box_err!("has no executor")))?;
        let mut src = Self::build_normal_first_executor(first, store, ranges, collect)?;
        for mut exec in exec_descriptors {
            let curr: Box<dyn Executor + Send> = match exec.get_tp() {
                ExecType::TypeTableScan | ExecType::TypeIndexScan => {
                    return Err(box_err!("got too much *scan exec, should be only one"));
                }
                ExecType::TypeSelection => Box::new(SelectionExecutor::new(
                    exec.take_selection(),
                    Arc::clone(&ctx),
                    src,
                )?),
                ExecType::TypeAggregation => Box::new(HashAggExecutor::new(
                    exec.take_aggregation(),
                    Arc::clone(&ctx),
                    src,
                )?),
                ExecType::TypeStreamAgg => Box::new(StreamAggExecutor::new(
                    Arc::clone(&ctx),
                    src,
                    exec.take_aggregation(),
                )?),
                ExecType::TypeTopN => {
                    Box::new(TopNExecutor::new(exec.take_topN(), Arc::clone(&ctx), src)?)
                }
                ExecType::TypeLimit => Box::new(LimitExecutor::new(exec.take_limit(), src)),
            };
            src = curr;
        }
        Ok(src)
    }

    /// Builds the inner-most executor for the normal executor pipeline, which can produce rows to
    /// other executors and never receive rows from other executors.
    ///
    /// The inner-most executor must be a table scan executor or an index scan executor.
    fn build_normal_first_executor<S: Store + 'static>(
        mut first: executor::Executor,
        store: S,
        ranges: Vec<KeyRange>,
        collect: bool,
    ) -> Result<Box<dyn Executor + Send>> {
        match first.get_tp() {
            ExecType::TypeTableScan => {
                let ex = Box::new(TableScanExecutor::new(
                    first.take_tbl_scan(),
                    ranges,
                    store,
                    collect,
                )?);
                Ok(ex)
            }
            ExecType::TypeIndexScan => {
                let unique = first.get_idx_scan().get_unique();
                let ex = Box::new(IndexScanExecutor::new(
                    first.take_idx_scan(),
                    ranges,
                    store,
                    unique,
                    collect,
                )?);
                Ok(ex)
            }
            _ => Err(box_err!(
                "first exec type should be *Scan, but get {:?}",
                first.get_tp()
            )),
        }
    }
}<|MERGE_RESOLUTION|>--- conflicted
+++ resolved
@@ -27,10 +27,7 @@
     StreamAggExecutor, TableScanExecutor, TopNExecutor,
 };
 use crate::coprocessor::dag::expr::EvalConfig;
-<<<<<<< HEAD
 use crate::coprocessor::dag::rpn_expr::map_pb_sig_to_rpn_func;
-=======
->>>>>>> 2d0ac061
 use crate::coprocessor::metrics::*;
 use crate::coprocessor::*;
 
@@ -95,8 +92,10 @@
                     for column in descriptor.get_columns() {
                         let eval_type = EvalType::try_from(column.tp());
                         if eval_type.is_err() {
-<<<<<<< HEAD
-                            info!("Coprocessor request cannot be batched because column eval type {:?} is not supported", eval_type);
+                            debug!(
+                                "Coprocessor request cannot be batched";
+                                "unsupported_column_tp" => ?column.tp(),
+                            );
                             return false;
                         }
                     }
@@ -106,7 +105,10 @@
                     for column in descriptor.get_columns() {
                         let eval_type = EvalType::try_from(column.tp());
                         if eval_type.is_err() {
-                            info!("Coprocessor request cannot be batched because column eval type {:?} is not supported", eval_type);
+                            debug!(
+                                "Coprocessor request cannot be batched";
+                                "unsupported_column_tp" => ?column.tp(),
+                            );
                             return false;
                         }
                     }
@@ -116,27 +118,18 @@
                     let conditions = descriptor.get_conditions();
                     for c in conditions {
                         if !check_condition(c) {
-                            info!("Coprocessor request cannot be batched because condition {:?} is not supported", c);
-=======
                             debug!(
                                 "Coprocessor request cannot be batched";
-                                "unsupported_column_tp" => ?column.tp(),
+                                "unsupported_condition" => ?c,
                             );
->>>>>>> 2d0ac061
                             return false;
                         }
                     }
                 }
                 _ => {
-<<<<<<< HEAD
-                    info!(
-                        "Coprocessor request cannot be batched because {:?} is not supported",
-                        ed.get_tp()
-=======
                     debug!(
                         "Coprocessor request cannot be batched";
                         "unsupported_executor_tp" => ?ed.get_tp(),
->>>>>>> 2d0ac061
                     );
                     return false;
                 }
@@ -146,30 +139,20 @@
     }
 
     // Note: `S` is `'static` because we have trait objects `Executor`.
-<<<<<<< HEAD
     pub fn build_batch<S: Store + 'static, C: ExecSummaryCollector + 'static>(
-=======
-    pub fn build_batch<S: Store + 'static>(
->>>>>>> 2d0ac061
         executor_descriptors: Vec<executor::Executor>,
         store: S,
         ranges: Vec<KeyRange>,
         config: Arc<EvalConfig>,
     ) -> Result<Box<dyn BatchExecutor>> {
-<<<<<<< HEAD
         // Shared in multiple executors, so wrap with Rc.
-=======
->>>>>>> 2d0ac061
         let mut executor_descriptors = executor_descriptors.into_iter();
         let mut first_ed = executor_descriptors
             .next()
             .ok_or_else(|| Error::Other(box_err!("No executors")))?;
 
         let mut executor: Box<dyn BatchExecutor>;
-<<<<<<< HEAD
         let mut summary_slot_index = 0;
-=======
->>>>>>> 2d0ac061
 
         match first_ed.get_tp() {
             ExecType::TypeTableScan => {
@@ -179,10 +162,7 @@
                 let mut descriptor = first_ed.take_tbl_scan();
                 let columns_info = descriptor.take_columns().into_vec();
                 executor = Box::new(BatchTableScanExecutor::new(
-<<<<<<< HEAD
                     C::new(summary_slot_index),
-=======
->>>>>>> 2d0ac061
                     store,
                     config.clone(),
                     columns_info,
@@ -190,7 +170,6 @@
                     descriptor.get_desc(),
                 )?);
             }
-<<<<<<< HEAD
             ExecType::TypeIndexScan => {
                 COPR_EXECUTOR_COUNT.with_label_values(&["idxscan"]).inc();
 
@@ -206,8 +185,6 @@
                     descriptor.get_unique(),
                 )?);
             }
-=======
->>>>>>> 2d0ac061
             _ => {
                 return Err(Error::Other(box_err!(
                     "Unexpected first executor {:?}",
@@ -216,7 +193,6 @@
             }
         }
 
-<<<<<<< HEAD
         for mut ed in executor_descriptors {
             summary_slot_index += 1;
 
@@ -245,15 +221,6 @@
                 }
             };
             executor = new_executor;
-=======
-        // Currently we only support table scan executor. So if there are more
-        // executors, it is unexpected.
-        if executor_descriptors.next().is_some() {
-            return Err(Error::Other(box_err!(
-                "Unexpected non-first executor {:?}",
-                first_ed.get_tp()
-            )));
->>>>>>> 2d0ac061
         }
 
         Ok(executor)
