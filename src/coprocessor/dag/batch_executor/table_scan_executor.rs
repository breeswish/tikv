--- conflicted
+++ resolved
@@ -312,15 +312,9 @@
     use tipb::schema::ColumnInfo;
 
     use crate::coprocessor::codec::mysql::Tz;
-<<<<<<< HEAD
-    use crate::coprocessor::codec::table;
-    use crate::coprocessor::codec::{datum, Datum};
+    use crate::coprocessor::codec::{datum, table, Datum};
     use crate::coprocessor::dag::batch_executor::interface::BatchExecutor;
     use crate::coprocessor::dag::batch_executor::statistics::*;
-    use crate::coprocessor::dag::batch_executor::table_scan_executor::BatchTableScanExecutor;
-=======
-    use crate::coprocessor::codec::{datum, table, Datum};
->>>>>>> 5a3ced50
     use crate::coprocessor::dag::expr::EvalConfig;
     use crate::coprocessor::util::convert_to_prefix_next;
     use crate::storage::{FixtureStore, Key};
@@ -808,7 +802,7 @@
         // Case 10. Execution summary
         {
             let mut executor = BatchTableScanExecutor::new(
-                ExecSummaryCollectorNormal::new(1),
+                ExecSummaryCollectorEnabled::new(1),
                 store.clone(),
                 Arc::new(EvalConfig::default()),
                 vec![columns_info[0].clone()],
