--- conflicted
+++ resolved
@@ -303,9 +303,16 @@
 #[cfg(test)]
 mod tests {
     use super::*;
+
+    use std::sync::Arc;
+
+    use cop_datatype::{EvalType, FieldTypeAccessor, FieldTypeTp};
+    use kvproto::coprocessor::KeyRange;
+    use tipb::expression::FieldType;
+    use tipb::schema::ColumnInfo;
+
     use crate::coprocessor::codec::batch::LazyBatchColumnVec;
     use crate::coprocessor::codec::data_type::VectorValue;
-    use crate::coprocessor::codec::datum::encode_value;
     use crate::coprocessor::codec::mysql::Tz;
     use crate::coprocessor::codec::{datum, table, Datum};
     use crate::coprocessor::dag::batch_executor::interface::BatchExecutor;
@@ -313,11 +320,6 @@
     use crate::coprocessor::dag::expr::EvalConfig;
     use crate::coprocessor::util::convert_to_prefix_next;
     use crate::storage::{FixtureStore, Key};
-    use cop_datatype::{EvalType, FieldTypeAccessor, FieldTypeTp};
-    use kvproto::coprocessor::KeyRange;
-    use std::sync::Arc;
-    use tipb::expression::FieldType;
-    use tipb::schema::ColumnInfo;
 
     fn field_type(ft: FieldTypeTp) -> FieldType {
         let mut f = FieldType::new();
@@ -333,7 +335,7 @@
     ///              (3,            Some(-5),   None),
     ///              (4,             None,      default(4.5)),
     ///              (5,             None,      Some(0.1)),
-    ///              (6,             None,      default(4.5)),     
+    ///              (6,             None,      default(4.5)),
     struct TableScanTestHelper {
         // ID(INT,PK), Foo(INT), Bar(Float,Default 4.5)
         pub data: Vec<(i64, Option<i64>, Option<f64>)>,
@@ -397,19 +399,6 @@
                 (6, None, Some(4.5)),
             ];
 
-<<<<<<< HEAD
-        // Case 1: Point scan PK
-        {
-            let mut executor = BatchTableScanExecutor::new(
-                ExecSummaryCollectorDisabled,
-                store.clone(),
-                Arc::new(EvalConfig::default()),
-                vec![columns_info[0].clone()],
-                key_ranges_point.clone(),
-                false,
-            )
-            .unwrap();
-=======
             // The column info for each column in `data`.
             let columns_info = vec![
                 {
@@ -429,11 +418,10 @@
                     let mut ci = ColumnInfo::new();
                     ci.as_mut_accessor().set_tp(FieldTypeTp::Double);
                     ci.set_column_id(4);
-                    ci.set_default_val(encode_value(&[Datum::F64(4.5)]).unwrap());
+                    ci.set_default_val(datum::encode_value(&[Datum::F64(4.5)]).unwrap());
                     ci
                 },
             ];
->>>>>>> c61427b2
 
             let field_types = vec![
                 field_type(FieldTypeTp::LongLong),
@@ -466,19 +454,6 @@
             }
         }
 
-<<<<<<< HEAD
-        // Case 2: Point scan column foo, which does not have default value.
-        {
-            let mut executor = BatchTableScanExecutor::new(
-                ExecSummaryCollectorDisabled,
-                store.clone(),
-                Arc::new(EvalConfig::default()),
-                vec![columns_info[1].clone()],
-                key_ranges_point.clone(),
-                false,
-            )
-            .unwrap();
-=======
         /// The point range representation for each row in `data`.
         fn point_ranges(&self) -> Vec<KeyRange> {
             self.data
@@ -492,7 +467,6 @@
                 })
                 .collect()
         }
->>>>>>> c61427b2
 
         /// Returns whole table's ranges which include point range and non-point range.
         fn mixed_ranges_for_whole_table(&self) -> Vec<KeyRange> {
@@ -509,49 +483,21 @@
             ]
         }
 
-<<<<<<< HEAD
-        // Case 3: Point scan column bar, which has default values.
-        {
-            let mut executor = BatchTableScanExecutor::new(
-                ExecSummaryCollectorDisabled,
-                store.clone(),
-                Arc::new(EvalConfig::default()),
-                vec![columns_info[2].clone()],
-                key_ranges_point.clone(),
-                false,
-            )
-            .unwrap();
-=======
         fn store(&self) -> FixtureStore {
             self.store.clone()
         }
->>>>>>> c61427b2
 
         /// index of pk in self.columns_info.
         fn idx_pk(&self) -> usize {
             0
         }
 
-<<<<<<< HEAD
-        // Case 4: Point scan multiple columns
-        {
-            let mut executor = BatchTableScanExecutor::new(
-                ExecSummaryCollectorDisabled,
-                store.clone(),
-                Arc::new(EvalConfig::default()),
-                vec![columns_info[0].clone(), columns_info[2].clone()],
-                key_ranges_point.clone(),
-                false,
-            )
-            .unwrap();
-=======
         fn columns_info_by_idx(&self, col_index: &[usize]) -> Vec<ColumnInfo> {
             col_index
                 .iter()
                 .map(|id| self.columns_info[*id].clone())
                 .collect()
         }
->>>>>>> c61427b2
 
         /// Get column's field type by the index in self.columns_info.
         fn get_field_type(&self, col_idx: usize) -> &FieldType {
@@ -564,166 +510,6 @@
             range.set_start(table::encode_row_key(self.table_id, start_id));
             range.set_end(table::encode_row_key(self.table_id, end_id));
             range
-<<<<<<< HEAD
-        }];
-
-        // Case 5: Range scan PK
-        {
-            let mut executor = BatchTableScanExecutor::new(
-                ExecSummaryCollectorDisabled,
-                store.clone(),
-                Arc::new(EvalConfig::default()),
-                vec![columns_info[0].clone()],
-                key_ranges_all.clone(),
-                false,
-            )
-            .unwrap();
-
-            // First, let's fetch 1 row. There should be 4 rows remaining.
-            let result = executor.next_batch(1);
-            assert!(!result.is_drained.as_ref().unwrap());
-            assert_eq!(result.data.columns_len(), 1);
-            assert_eq!(result.data.rows_len(), 1);
-            assert!(result.data[0].is_decoded());
-            assert_eq!(result.data[0].decoded().as_int_slice(), &[Some(1)]);
-
-            // Then, fetch 4 rows. There should be 0 remaining rows.
-            let result = executor.next_batch(4);
-            // This time it should be drained.
-            assert!(!result.is_drained.as_ref().unwrap());
-            assert_eq!(result.data.columns_len(), 1);
-            assert_eq!(result.data.rows_len(), 4);
-            assert!(result.data[0].is_decoded());
-            assert_eq!(
-                result.data[0].decoded().as_int_slice(),
-                &[Some(3), Some(4), Some(5), Some(6)]
-            );
-
-            // There should be no more results and the executor is drained.
-            let result = executor.next_batch(1);
-            assert!(result.is_drained.as_ref().unwrap());
-            assert_eq!(result.data.columns_len(), 1);
-            assert_eq!(result.data.rows_len(), 0);
-        }
-
-        // Case 6: Range scan multiple columns
-        {
-            let mut executor = BatchTableScanExecutor::new(
-                ExecSummaryCollectorDisabled,
-                store.clone(),
-                Arc::new(EvalConfig::default()),
-                vec![
-                    columns_info[2].clone(),
-                    columns_info[0].clone(),
-                    columns_info[1].clone(),
-                ],
-                key_ranges_all.clone(),
-                false,
-            )
-            .unwrap();
-
-            // First, let's fetch 3 rows. There should be 2 rows remaining.
-            let mut result = executor.next_batch(3);
-            assert!(!result.is_drained.as_ref().unwrap());
-            assert_eq!(result.data.columns_len(), 3);
-            assert_eq!(result.data.rows_len(), 3);
-            assert!(result.data[0].is_raw());
-            result.data[0].decode(&Tz::utc(), &schema[2]).unwrap();
-            assert_eq!(
-                result.data[0].decoded().as_real_slice(),
-                &[Some(5.2), None, Some(4.5)]
-            );
-            assert!(result.data[1].is_decoded());
-            assert_eq!(
-                result.data[1].decoded().as_int_slice(),
-                &[Some(1), Some(3), Some(4)]
-            );
-            assert!(result.data[2].is_raw());
-            result.data[2].decode(&Tz::utc(), &schema[1]).unwrap();
-            assert_eq!(
-                result.data[2].decoded().as_int_slice(),
-                &[Some(10), Some(-5), None]
-            );
-
-            // Fetch 3 rows. We should only get 2 rows and the executor should be drained.
-            let mut result = executor.next_batch(3);
-            assert!(result.is_drained.as_ref().unwrap());
-            assert_eq!(result.data.columns_len(), 3);
-            assert_eq!(result.data.rows_len(), 2);
-            assert!(result.data[0].is_raw());
-            result.data[0].decode(&Tz::utc(), &schema[2]).unwrap();
-            assert_eq!(
-                result.data[0].decoded().as_real_slice(),
-                &[Some(0.1), Some(4.5)]
-            );
-            assert!(result.data[1].is_decoded());
-            assert_eq!(result.data[1].decoded().as_int_slice(), &[Some(5), Some(6)]);
-            assert!(result.data[2].is_raw());
-            result.data[2].decode(&Tz::utc(), &schema[1]).unwrap();
-            assert_eq!(result.data[2].decoded().as_int_slice(), &[None, None]);
-        }
-
-        // Case 7. Mixed range scan and point scan
-        {
-            let key_ranges = vec![
-                {
-                    let mut range = KeyRange::new();
-                    range.set_start(table::encode_row_key(TABLE_ID, std::i64::MIN));
-                    range.set_end(table::encode_row_key(TABLE_ID, 3));
-                    range
-                },
-                {
-                    let mut range = KeyRange::new();
-                    range.set_start(table::encode_row_key(TABLE_ID, 3));
-                    range.set_end(table::encode_row_key(TABLE_ID, 4));
-                    range
-                },
-                {
-                    let mut range = KeyRange::new();
-                    range.set_start(table::encode_row_key(TABLE_ID, 4));
-                    range.set_end(table::encode_row_key(TABLE_ID, std::i64::MAX));
-                    range
-                },
-            ];
-
-            let mut executor = BatchTableScanExecutor::new(
-                ExecSummaryCollectorDisabled,
-                store.clone(),
-                Arc::new(EvalConfig::default()),
-                vec![columns_info[2].clone()],
-                key_ranges.clone(),
-                false,
-            )
-            .unwrap();
-
-            let mut result = executor.next_batch(10);
-            assert!(result.is_drained.as_ref().unwrap());
-            assert_eq!(result.data.columns_len(), 1);
-            assert_eq!(result.data.rows_len(), 5);
-            assert!(result.data[0].is_raw());
-            result.data[0].decode(&Tz::utc(), &schema[2]).unwrap();
-            assert_eq!(
-                result.data[0].decoded().as_real_slice(),
-                &[Some(5.2), None, Some(4.5), Some(0.1), Some(4.5)]
-            );
-        }
-
-        // Case 8. PK is in the middle of the schema
-        {
-            let mut executor = BatchTableScanExecutor::new(
-                ExecSummaryCollectorDisabled,
-                store.clone(),
-                Arc::new(EvalConfig::default()),
-                vec![
-                    columns_info[1].clone(),
-                    columns_info[0].clone(),
-                    columns_info[2].clone(),
-                ],
-                key_ranges_all.clone(),
-                false,
-            )
-            .unwrap();
-=======
         }
 
         /// Returns the range for the whole table.
@@ -772,20 +558,20 @@
             }
         }
     }
->>>>>>> c61427b2
 
     /// test basic `tablescan` with ranges,
     /// `col_idxs`: idxs of columns used in scan.
     /// `batch_expect_rows`: `expect_rows` used in `next_batch`.
     fn test_basic_scan(
-        store: &TableScanTestHelper,
+        helper: &TableScanTestHelper,
         ranges: Vec<KeyRange>,
         col_idxs: &[usize],
         batch_expect_rows: &[usize],
     ) {
-        let columns_info = store.columns_info_by_idx(col_idxs);
+        let columns_info = helper.columns_info_by_idx(col_idxs);
         let mut executor = BatchTableScanExecutor::new(
-            store.store(),
+            ExecSummaryCollectorDisabled,
+            helper.store(),
             Arc::new(EvalConfig::default()),
             columns_info.clone(),
             ranges,
@@ -793,7 +579,7 @@
         )
         .unwrap();
 
-        let total_rows = store.data.len();
+        let total_rows = helper.data.len();
         let mut start_row = 0;
         for expect_rows in batch_expect_rows {
             let expect_rows = *expect_rows;
@@ -802,40 +588,28 @@
             assert_eq!(*result.is_drained.as_ref().unwrap(), expect_drained);
             if expect_drained {
                 // all remaining rows are fetched
-                store.expect_table_values(col_idxs, start_row, total_rows - start_row, result.data);
+                helper.expect_table_values(
+                    col_idxs,
+                    start_row,
+                    total_rows - start_row,
+                    result.data,
+                );
                 return;
             }
             // we should get expect_rows in this case.
-            store.expect_table_values(col_idxs, start_row, expect_rows, result.data);
+            helper.expect_table_values(col_idxs, start_row, expect_rows, result.data);
             start_row += expect_rows;
         }
     }
 
-<<<<<<< HEAD
-        // Case 9. PK is the last column in schema
-        {
-            let mut executor = BatchTableScanExecutor::new(
-                ExecSummaryCollectorDisabled,
-                store.clone(),
-                Arc::new(EvalConfig::default()),
-                vec![
-                    columns_info[1].clone(),
-                    columns_info[2].clone(),
-                    columns_info[0].clone(),
-                ],
-                key_ranges_all.clone(),
-                false,
-            )
-            .unwrap();
-=======
     #[test]
     fn test_basic() {
-        let store = TableScanTestHelper::new();
+        let helper = TableScanTestHelper::new();
         // ranges to scan in each test case
         let test_ranges = vec![
-            store.point_ranges(),                 // point scan
-            vec![store.whole_table_range()],      // range scan
-            store.mixed_ranges_for_whole_table(), // mixed range scan and point scan
+            helper.point_ranges(),                 // point scan
+            vec![helper.whole_table_range()],      // range scan
+            helper.mixed_ranges_for_whole_table(), // mixed range scan and point scan
         ];
         // cols to scan in each test case.
         let test_cols = vec![
@@ -863,92 +637,93 @@
             // Fetch a lot of rows once.
             vec![10, 10],
         ];
->>>>>>> c61427b2
 
         for ranges in test_ranges {
             for cols in &test_cols {
                 for batch_expect_rows in &test_batch_rows {
-                    test_basic_scan(&store, ranges.clone(), cols, batch_expect_rows);
+                    test_basic_scan(&helper, ranges.clone(), cols, batch_expect_rows);
                 }
             }
         }
-
-        // Case 10. Execution summary
-        {
-            let mut executor = BatchTableScanExecutor::new(
-                ExecSummaryCollectorEnabled::new(1),
-                store.clone(),
-                Arc::new(EvalConfig::default()),
-                vec![columns_info[0].clone()],
-                key_ranges_all.clone(),
-                false,
-            )
-            .unwrap();
-
-            executor.next_batch(1);
-            executor.next_batch(2);
-
-            let mut statistics = BatchExecuteStatistics::new(2, 1);
-            executor.collect_statistics(&mut statistics);
-
-            assert_eq!(statistics.scanned_rows_per_range[0], 3);
-            // 0 is none because our output index is 1
-            assert!(statistics.summary_per_executor[0].is_none());
-            assert_eq!(
-                statistics.summary_per_executor[1]
-                    .as_ref()
-                    .unwrap()
-                    .num_produced_rows,
-                3
-            );
-            assert_eq!(
-                statistics.summary_per_executor[1]
-                    .as_ref()
-                    .unwrap()
-                    .num_iterations,
-                2
-            );
-
-            executor.collect_statistics(&mut statistics);
-
-            assert_eq!(statistics.scanned_rows_per_range[0], 3);
-            assert!(statistics.summary_per_executor[0].is_none());
-            assert_eq!(
-                statistics.summary_per_executor[1]
-                    .as_ref()
-                    .unwrap()
-                    .num_produced_rows,
-                3
-            );
-            assert_eq!(
-                statistics.summary_per_executor[1]
-                    .as_ref()
-                    .unwrap()
-                    .num_iterations,
-                2
-            );
-
-            statistics.clear();
-            executor.next_batch(10);
-            executor.collect_statistics(&mut statistics);
-
-            assert_eq!(statistics.scanned_rows_per_range[0], 2);
-            assert!(statistics.summary_per_executor[0].is_none());
-            assert_eq!(
-                statistics.summary_per_executor[1]
-                    .as_ref()
-                    .unwrap()
-                    .num_produced_rows,
-                2
-            );
-            assert_eq!(
-                statistics.summary_per_executor[1]
-                    .as_ref()
-                    .unwrap()
-                    .num_iterations,
-                1
-            );
-        }
+    }
+
+    #[test]
+    fn test_execution_summary() {
+        let helper = TableScanTestHelper::new();
+
+        let mut executor = BatchTableScanExecutor::new(
+            ExecSummaryCollectorEnabled::new(1),
+            helper.store(),
+            Arc::new(EvalConfig::default()),
+            helper.columns_info_by_idx(&[0]),
+            vec![helper.whole_table_range()],
+            false,
+        )
+        .unwrap();
+
+        executor.next_batch(1);
+        executor.next_batch(2);
+
+        let mut statistics = BatchExecuteStatistics::new(2, 1);
+        executor.collect_statistics(&mut statistics);
+
+        assert_eq!(statistics.scanned_rows_per_range[0], 3);
+        // 0 is none because our output index is 1
+        assert!(statistics.summary_per_executor[0].is_none());
+        assert_eq!(
+            statistics.summary_per_executor[1]
+                .as_ref()
+                .unwrap()
+                .num_produced_rows,
+            3
+        );
+        assert_eq!(
+            statistics.summary_per_executor[1]
+                .as_ref()
+                .unwrap()
+                .num_iterations,
+            2
+        );
+
+        executor.collect_statistics(&mut statistics);
+
+        assert_eq!(statistics.scanned_rows_per_range[0], 3);
+        assert!(statistics.summary_per_executor[0].is_none());
+        assert_eq!(
+            statistics.summary_per_executor[1]
+                .as_ref()
+                .unwrap()
+                .num_produced_rows,
+            3
+        );
+        assert_eq!(
+            statistics.summary_per_executor[1]
+                .as_ref()
+                .unwrap()
+                .num_iterations,
+            2
+        );
+
+        statistics.clear();
+        executor.next_batch(10);
+        executor.collect_statistics(&mut statistics);
+
+        assert_eq!(statistics.scanned_rows_per_range[0], 2);
+        assert!(statistics.summary_per_executor[0].is_none());
+        assert_eq!(
+            statistics.summary_per_executor[1]
+                .as_ref()
+                .unwrap()
+                .num_produced_rows,
+            2
+        );
+        assert_eq!(
+            statistics.summary_per_executor[1]
+                .as_ref()
+                .unwrap()
+                .num_iterations,
+            1
+        );
     }
 
     #[test]
