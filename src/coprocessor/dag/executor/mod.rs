--- conflicted
+++ resolved
@@ -135,9 +135,7 @@
 pub trait Executor {
     fn next(&mut self) -> Result<Option<Row>>;
     fn collect_output_counts(&mut self, counts: &mut Vec<i64>);
-<<<<<<< HEAD
-    fn collect_statistics_into(&mut self, stats: &mut Statistics);
-    fn collect_metrics_into(&mut self, metrics: &mut ScanCounter);
+    fn collect_metrics_into(&mut self, metrics: &mut ExecutorMetrics);
     /// Take the last key accessed by the executor.
     ///
     /// If the executor doesn't support this, return None. Now all
@@ -145,9 +143,6 @@
     fn take_last_key(&mut self) -> Option<Vec<u8>> {
         None
     }
-=======
-    fn collect_metrics_into(&mut self, metrics: &mut ExecutorMetrics);
->>>>>>> dfb49087
 }
 
 pub struct DAGExecutor {
