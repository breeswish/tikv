// Copyright 2016 PingCAP, Inc.
//
// Licensed under the Apache License, Version 2.0 (the "License");
// you may not use this file except in compliance with the License.
// You may obtain a copy of the License at
//
//     http://www.apache.org/licenses/LICENSE-2.0
//
// Unless required by applicable law or agreed to in writing, software
// distributed under the License is distributed on an "AS IS" BASIS,
// See the License for the specific language governing permissions and
// limitations under the License.

use std::cmp::Ordering;
use std::fmt::{self, Display, Formatter};
use std::io::Write;
use std::time::Duration as StdDuration;
use std::{i64, str, u64};
use time::{self, Tm};
use util::codec::number::{self, NumberEncoder};
use util::codec::BytesSlice;

use super::super::Result;
use super::{check_fsp, parse_frac, Decimal};

pub const NANOS_PER_SEC: i64 = 1_000_000_000;
pub const NANO_WIDTH: u32 = 9;
const SECS_PER_HOUR: u64 = 3600;
const SECS_PER_MINUTE: u64 = 60;

/// `MAX_TIME_IN_SECS` is the maximum for mysql time type.
const MAX_TIME_IN_SECS: u64 = 838 * SECS_PER_HOUR + 59 * SECS_PER_MINUTE + 59;

fn check_dur(dur: &StdDuration) -> Result<()> {
    let secs = dur.as_secs();
    if secs > MAX_TIME_IN_SECS || secs == MAX_TIME_IN_SECS && dur.subsec_nanos() > 0 {
        return Err(invalid_type!(
            "{:?} is larger than {:?}",
            dur,
            MAX_TIME_IN_SECS
        ));
    }
    Ok(())
}

fn tm_to_secs(t: Tm) -> u64 {
    t.tm_hour as u64 * SECS_PER_HOUR + t.tm_min as u64 * SECS_PER_MINUTE + t.tm_sec as u64
}

<<<<<<< HEAD
/// `Duration` is the type for `MySQL` time type.
=======
/// `Duration` is the type for MySQL `time` type.
///
/// It only occupies 24 bytes in memory.
>>>>>>> 4d8488a9
#[derive(Debug, Clone, Copy)]
pub struct Duration {
    dur: StdDuration,
    /// Fractional Seconds Precision
    /// See http://dev.mysql.com/doc/refman/5.7/en/fractional-seconds.html
    fsp: u8,
    neg: bool,
}

impl Duration {
    pub fn zero() -> Duration {
        Duration {
            dur: StdDuration::from_secs(0),
            neg: false,
            fsp: 0,
        }
    }

    pub fn fsp(&self) -> u8 {
        self.fsp
    }

    /// Changes the FSP part of the duration.
    pub fn set_fsp(&mut self, fsp: u8) {
        self.fsp = fsp;
    }

    pub fn hours(&self) -> u64 {
        self.dur.as_secs() / SECS_PER_HOUR
    }

    pub fn minutes(&self) -> u64 {
        self.dur.as_secs() % SECS_PER_HOUR / SECS_PER_MINUTE
    }

    pub fn secs(&self) -> u64 {
        self.dur.as_secs() % SECS_PER_MINUTE
    }

    pub fn micro_secs(&self) -> u32 {
        self.dur.subsec_micros()
    }

    pub fn nano_secs(&self) -> u32 {
        self.dur.subsec_nanos()
    }

    pub fn to_secs(&self) -> f64 {
        let res = self.dur.as_secs() as f64 + f64::from(self.dur.subsec_nanos()) * 10e-9;
        if self.neg {
            -res
        } else {
            res
        }
    }

    pub fn is_zero(&self) -> bool {
        self.to_nanos() == 0
    }

    pub fn to_nanos(&self) -> i64 {
        let nanos = self.dur.as_secs() as i64 * NANOS_PER_SEC + i64::from(self.dur.subsec_nanos());
        if self.neg {
            -nanos
        } else {
            nanos
        }
    }

    pub fn from_nanos(nanos: i64, fsp: i8) -> Result<Duration> {
        let neg = nanos < 0;
        let nanos = nanos.abs();

        let dur = StdDuration::new(
            (nanos / NANOS_PER_SEC) as u64,
            (nanos % NANOS_PER_SEC) as u32,
        );
        Duration::new(dur, neg, fsp)
    }

    pub fn new(dur: StdDuration, neg: bool, fsp: i8) -> Result<Duration> {
        check_dur(&dur)?;
        Ok(Duration {
            dur,
            neg,
            fsp: check_fsp(fsp)?,
        })
    }

    /// Parses the time form a formatted string with a fractional seconds part,
    /// returns the duration type `Time` value.
    /// See: http://dev.mysql.com/doc/refman/5.7/en/fractional-seconds.html
    pub fn parse(mut s: &[u8], fsp: i8) -> Result<Duration> {
        let fsp = check_fsp(fsp)?;

        let (mut neg, mut day, mut frac) = (false, None, 0);

        if s.is_empty() {
            return Ok(Duration::zero());
        } else if s[0] == b'-' {
            s = &s[1..];
            neg = true;
        }

        let mut parts = s.splitn(2, |c| *c == b' ');
        s = parts.next().unwrap();
        if let Some(remain) = parts.next() {
            let day_str = str::from_utf8(s)?;
            day = Some(box_try!(u64::from_str_radix(day_str, 10)));
            s = remain;
        }

        let mut parts = s.splitn(2, |c| *c == b'.');
        s = parts.next().unwrap();
        if let Some(frac_part) = parts.next() {
            frac = parse_frac(frac_part, fsp)?;
            frac *= 10u32.pow(NANO_WIDTH - u32::from(fsp));
        }

        let mut parts = s.splitn(2, |c| *c == b':');
        s = parts.next().unwrap();
        let s_str = str::from_utf8(s)?;
        let mut secs;
        match parts.next() {
            Some(remain) => {
                let remain_str = str::from_utf8(remain)?;
                let t = box_try!(match remain.len() {
                    5 => time::strptime(remain_str, "%M:%S"),
                    2 => time::strptime(remain_str, "%M"),
                    _ => return Err(invalid_type!("{} is invalid time.", remain_str)),
                });
                secs = tm_to_secs(t);
                secs += box_try!(u64::from_str_radix(s_str, 10)) * SECS_PER_HOUR;
            }
            None if day.is_some() => {
                secs = box_try!(u64::from_str_radix(s_str, 10)) * SECS_PER_HOUR;
            }
            None => {
                let t = box_try!(match s.len() {
                    6 => time::strptime(s_str, "%H%M%S"),
                    4 => time::strptime(s_str, "%M%S"),
                    2 => time::strptime(s_str, "%S"),
                    _ => return Err(invalid_type!("{} is invalid time", s_str)),
                });
                secs = tm_to_secs(t);
            }
        }

        if let Some(day) = day {
            secs += day * SECS_PER_HOUR * 24;
        }

        let dur = StdDuration::new(secs, frac);
        Duration::new(dur, neg, fsp as i8)
    }

    pub fn to_decimal(&self) -> Result<Decimal> {
        let mut buf = Vec::with_capacity(13);
        if self.neg {
            write!(buf, "-")?;
        }
        write!(
            buf,
            "{:02}{:02}{:02}",
            self.hours(),
            self.minutes(),
            self.secs()
        )?;
        if self.fsp > 0 {
            write!(buf, ".")?;
            let nanos = self.dur.subsec_nanos() / (10u32.pow(NANO_WIDTH - u32::from(self.fsp)));
            write!(buf, "{:01$}", nanos, self.fsp as usize)?;
        }
        let d = unsafe { str::from_utf8_unchecked(&buf).parse()? };
        Ok(d)
    }

    /// Rounds fractional seconds precision with new FSP and returns a new one.
    /// We will use the “round half up” rule, e.g, >= 0.5 -> 1, < 0.5 -> 0,
    /// so 10:10:10.999999 round 0 -> 10:10:11
    /// and 10:10:10.000000 round 0 -> 10:10:10
    pub fn round_frac(mut self, fsp: i8) -> Result<Self> {
        let fsp = check_fsp(fsp)?;
        if fsp >= self.fsp {
            self.fsp = fsp;
            return Ok(self);
        }
        self.fsp = fsp;
        let nanos = f64::from(self.dur.subsec_nanos())
            / f64::from(10u32.pow(NANO_WIDTH - u32::from(self.fsp)));
        let nanos = (nanos.round() as u32) * (10u32.pow(NANO_WIDTH - u32::from(self.fsp)));
        self.dur = StdDuration::new(self.dur.as_secs(), nanos);
        Ok(self)
    }
}

impl Display for Duration {
    fn fmt(&self, formatter: &mut Formatter) -> fmt::Result {
        if self.neg {
            write!(formatter, "-")?;
        }
        write!(
            formatter,
            "{:02}:{:02}:{:02}",
            self.hours(),
            self.minutes(),
            self.secs()
        )?;
        if self.fsp > 0 {
            write!(formatter, ".")?;
            let nanos = self.dur.subsec_nanos() / (10u32.pow(NANO_WIDTH - u32::from(self.fsp)));
            write!(formatter, "{:01$}", nanos, self.fsp as usize)?;
        }
        Ok(())
    }
}

impl PartialEq for Duration {
    fn eq(&self, dur: &Duration) -> bool {
        self.neg == dur.neg && self.dur.eq(&dur.dur)
    }
}

impl PartialOrd for Duration {
    fn partial_cmp(&self, dur: &Duration) -> Option<Ordering> {
        Some(match (self.neg, dur.neg) {
            (true, true) => dur.dur.cmp(&self.dur),
            (true, false) => Ordering::Less,
            (false, true) => Ordering::Greater,
            (false, false) => self.dur.cmp(&dur.dur),
        })
    }
}

impl Eq for Duration {}

impl Ord for Duration {
    fn cmp(&self, dur: &Duration) -> Ordering {
        self.partial_cmp(dur).unwrap()
    }
}

impl<T: Write> DurationEncoder for T {}
pub trait DurationEncoder: NumberEncoder {
    fn encode_duration(&mut self, v: &Duration) -> Result<()> {
        self.encode_i64(v.to_nanos())?;
        self.encode_i64(i64::from(v.fsp)).map_err(From::from)
    }
}

impl Duration {
    /// `decode` decodes duration encoded by `encode_duration`.
    pub fn decode(data: &mut BytesSlice) -> Result<Duration> {
        let nanos = number::decode_i64(data)?;
        let fsp = number::decode_i64(data)?;
        Duration::from_nanos(nanos, fsp as i8)
    }
}

#[cfg(test)]
mod tests {
    use super::*;
    use coprocessor::codec::mysql::MAX_FSP;
    use util::escape;

    #[test]
    fn test_hours() {
        let cases: Vec<(&str, i8, u64)> = vec![
            ("31 11:30:45", 0, 31 * 24 + 11),
            ("11:30:45", 0, 11),
            ("-11:30:45.9233456", 0, 11),
            ("272:59:59", 0, 272),
        ];

        for (input, fsp, exp) in cases {
            let dur = Duration::parse(input.as_bytes(), fsp).unwrap();
            let res = dur.hours();
            assert_eq!(exp, res);
        }
    }

    #[test]
    fn test_minutes() {
        let cases: Vec<(&str, i8, u64)> = vec![
            ("31 11:30:45", 0, 30),
            ("11:30:45", 0, 30),
            ("-11:30:45.9233456", 0, 30),
        ];

        for (input, fsp, exp) in cases {
            let dur = Duration::parse(input.as_bytes(), fsp).unwrap();
            let res = dur.minutes();
            assert_eq!(exp, res);
        }
    }

    #[test]
    fn test_secs() {
        let cases: Vec<(&str, i8, u64)> = vec![
            ("31 11:30:45", 0, 45),
            ("11:30:45", 0, 45),
            ("-11:30:45.9233456", 1, 45),
            ("-11:30:45.9233456", 0, 46),
        ];

        for (input, fsp, exp) in cases {
            let dur = Duration::parse(input.as_bytes(), fsp).unwrap();
            let res = dur.secs();
            assert_eq!(exp, res);
        }
    }

    #[test]
    fn test_micro_secs() {
        let cases: Vec<(&str, i8, u32)> = vec![
            ("31 11:30:45.123", 6, 123000),
            ("11:30:45.123345", 3, 123000),
            ("11:30:45.123345", 5, 123350),
            ("11:30:45.123345", 6, 123345),
            ("11:30:45.1233456", 6, 123346),
            ("11:30:45.9233456", 0, 0),
            ("11:30:45.000010", 6, 10),
            ("11:30:45.00010", 5, 100),
        ];

        for (input, fsp, exp) in cases {
            let dur = Duration::parse(input.as_bytes(), fsp).unwrap();
            let res = dur.micro_secs();
            assert_eq!(exp, res);
        }
    }

    #[test]
    fn test_nano_secs() {
        let cases: Vec<(&str, i8, u32)> = vec![
            ("31 11:30:45.123", 6, 123000),
            ("11:30:45.123345", 3, 123000),
            ("11:30:45.123345", 5, 123350),
            ("11:30:45.123345", 6, 123345),
            ("11:30:45.1233456", 6, 123346),
            ("11:30:45.9233456", 0, 0),
            ("11:30:45.000010", 6, 10),
            ("11:30:45.00010", 5, 100),
        ];

        for (input, fsp, exp) in cases {
            let dur = Duration::parse(input.as_bytes(), fsp).unwrap();
            let res = dur.nano_secs();
            assert_eq!(exp * 1000, res);
        }
    }

    #[test]
    fn test_parse() {
        let cases: Vec<(&'static [u8], i8, Option<&'static str>)> = vec![
            (b"10:11:12", 0, Some("10:11:12")),
            (b"101112", 0, Some("10:11:12")),
            (b"10:11", 0, Some("10:11:00")),
            (b"101112.123456", 0, Some("10:11:12")),
            (b"1112", 0, Some("00:11:12")),
            (b"12", 0, Some("00:00:12")),
            (b"1 12", 0, Some("36:00:00")),
            (b"1 10:11:12", 0, Some("34:11:12")),
            (b"1 10:11:12.123456", 0, Some("34:11:12")),
            (b"1 10:11:12.123456", 4, Some("34:11:12.1235")),
            (b"1 10:11:12.12", 4, Some("34:11:12.1200")),
            (b"1 10:11:12.1234565", 6, Some("34:11:12.123457")),
            (b"1 10:11:12.9999995", 6, Some("34:11:13.000000")),
            (b"1 10:11:12.123456", 7, None),
            (b"10:11:12.123456", 0, Some("10:11:12")),
            (b"1 10:11", 0, Some("34:11:00")),
            (b"1 10", 0, Some("34:00:00")),
            (b"24 10", 0, Some("586:00:00")),
            (b"-24 10", 0, Some("-586:00:00")),
            (b"0 10", 0, Some("10:00:00")),
            (b"-10:10:10", 0, Some("-10:10:10")),
            (b"-838:59:59", 0, Some("-838:59:59")),
            (b"838:59:59", 0, Some("838:59:59")),
            (b"23:60:59", 0, None),
            (b"54:59:59", 0, Some("54:59:59")),
            (b"2011-11-11 00:00:01", 0, None),
            (b"2011-11-11", 0, None),
            (b"--23", 0, None),
            (b"232 10", 0, None),
            (b"-232 10", 0, None),
            (b"00:00:00.1", 0, Some("00:00:00")),
            (b"00:00:00.1", 1, Some("00:00:00.1")),
            (b"00:00:00.777777", 2, Some("00:00:00.78")),
            (b"00:00:00.777777", 6, Some("00:00:00.777777")),
            (b"00:00:00.001", 3, Some("00:00:00.001")),
        ];

        for (input, fsp, expect) in cases {
            let d = Duration::parse(input, fsp);
            match expect {
                Some(exp) => {
                    let s = format!(
                        "{}",
                        d.unwrap_or_else(|e| panic!("{}: {:?}", escape(input), e))
                    );
                    if s != expect.unwrap() {
                        panic!("expect parse {} to {}, got {}", escape(input), exp, s);
                    }
                }
                None => if !d.is_err() {
                    panic!("{} should not be passed, got {:?}", escape(input), d);
                },
            }
        }
    }

    #[test]
    fn test_to_decimal() {
        let cases = vec![
            ("31 11:30:45", 0, "7553045"),
            ("31 11:30:45", 6, "7553045.000000"),
            ("31 11:30:45", 0, "7553045"),
            ("31 11:30:45.123", 6, "7553045.123000"),
            ("11:30:45", 0, "113045"),
            ("11:30:45", 6, "113045.000000"),
            ("11:30:45.123", 6, "113045.123000"),
            ("11:30:45.123345", 0, "113045"),
            ("11:30:45.123345", 3, "113045.123"),
            ("11:30:45.123345", 5, "113045.12335"),
            ("11:30:45.123345", 6, "113045.123345"),
            ("11:30:45.1233456", 6, "113045.123346"),
            ("11:30:45.9233456", 0, "113046"),
            ("-11:30:45.9233456", 0, "-113046"),
        ];

        for (input, fsp, exp) in cases {
            let t = Duration::parse(input.as_bytes(), fsp).unwrap();
            let res = format!("{}", t.to_decimal().unwrap());
            assert_eq!(exp, res);
        }
    }

    #[test]
    fn test_round_frac() {
        let cases = vec![
            ("11:30:45.123456", 4, "11:30:45.1235"),
            ("11:30:45.123456", 6, "11:30:45.123456"),
            ("11:30:45.123456", 0, "11:30:45"),
            ("11:59:59.999999", 3, "12:00:00.000"),
            ("1 11:30:45.123456", 1, "35:30:45.1"),
            ("1 11:30:45.999999", 4, "35:30:46.0000"),
            ("-1 11:30:45.999999", 0, "-35:30:46"),
            ("-1 11:59:59.9999", 2, "-36:00:00.00"),
        ];
        for (input, fsp, exp) in cases {
            let t = Duration::parse(input.as_bytes(), MAX_FSP)
                .unwrap()
                .round_frac(fsp)
                .unwrap();
            let res = format!("{}", t);
            assert_eq!(exp, res);
        }
    }

    #[test]
    fn test_codec() {
        let cases = vec![
            ("11:30:45.123456", 4),
            ("11:30:45.123456", 6),
            ("11:30:45.123456", 0),
            ("11:59:59.999999", 3),
            ("1 11:30:45.123456", 1),
            ("1 11:30:45.999999", 4),
            ("-1 11:30:45.999999", 0),
            ("-1 11:59:59.9999", 2),
        ];
        for (input, fsp) in cases {
            let mut t = Duration::parse(input.as_bytes(), fsp).unwrap();
            let mut buf = vec![];
            buf.encode_duration(&t).unwrap();
            let got = Duration::decode(&mut buf.as_slice()).unwrap();
            assert_eq!(t, got);
        }
    }
}<|MERGE_RESOLUTION|>--- conflicted
+++ resolved
@@ -47,13 +47,9 @@
     t.tm_hour as u64 * SECS_PER_HOUR + t.tm_min as u64 * SECS_PER_MINUTE + t.tm_sec as u64
 }
 
-<<<<<<< HEAD
-/// `Duration` is the type for `MySQL` time type.
-=======
 /// `Duration` is the type for MySQL `time` type.
 ///
 /// It only occupies 24 bytes in memory.
->>>>>>> 4d8488a9
 #[derive(Debug, Clone, Copy)]
 pub struct Duration {
     dur: StdDuration,
