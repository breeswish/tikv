--- conflicted
+++ resolved
@@ -181,14 +181,8 @@
                     })
                 });
 
-<<<<<<< HEAD
-                let (tx, rx) = futures_mpsc::unbounded();
+                let (tx, rx) = futures_mpsc::channel(self.stream_channel_size);
                 pool.spawn(|_| s.forward(tx)).forget();
-=======
-                // TODO: Add test to ensure back pressure works.
-                let (tx, rx) = futures_mpsc::channel(self.stream_channel_size);
-                pool.spawn(s.forward(tx)).forget();
->>>>>>> 9d06b0a1
                 on_resp.respond_stream(box rx);
             }
             CopRequest::Analyze(analyze) => {
@@ -217,7 +211,7 @@
                     tracker.record_handle(Some(&mut resp), exec_metrics);
                     future::ok::<_, ()>(on_resp.respond(resp))
                 };
-                pool.spawn_fn(do_request).forget();
+                pool.spawn(do_request).forget();
             }
         }
     }
