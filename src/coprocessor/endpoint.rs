// Copyright 2016 PingCAP, Inc.
//
// Licensed under the Apache License, Version 2.0 (the "License");
// you may not use this file except in compliance with the License.
// You may obtain a copy of the License at
//
//     http://www.apache.org/licenses/LICENSE-2.0
//
// Unless required by applicable law or agreed to in writing, software
// distributed under the License is distributed on an "AS IS" BASIS,
// See the License for the specific language governing permissions and
// limitations under the License.

use std::{mem, usize};
use std::time::Duration;
use std::sync::{mpsc, Arc};
use std::cell::RefCell;
use std::iter::FromIterator;
use std::sync::atomic::{AtomicUsize, Ordering};
use std::fmt::{self, Debug, Display, Formatter};
use std::thread::{self, ThreadId};

use protobuf::{CodedInputStream, Message as PbMsg};
<<<<<<< HEAD
use grpc::Error as GrpcError;
use futures::{future, stream};
=======
use futures::{future, stream};
use futures::sync::mpsc as futures_mpsc;
>>>>>>> 39c5888a
use futures_cpupool::{Builder as CpuPoolBuilder, CpuPool};

use tipb::select::{self, DAGRequest};
use tipb::analyze::{AnalyzeReq, AnalyzeType};
use tipb::executor::ExecType;
use tipb::schema::ColumnInfo;
use kvproto::coprocessor::{KeyRange, Request, Response};
use kvproto::errorpb::{self, ServerIsBusy};
use kvproto::kvrpcpb::{CommandPri, HandleTime, IsolationLevel};

use util::time::{duration_to_sec, Instant};
use util::worker::{FutureScheduler, Runnable, Scheduler};
use util::collections::HashMap;
<<<<<<< HEAD
use server::{Config, OnResponse, ResponseStream};
=======
use server::{Config, OnResponse};
>>>>>>> 39c5888a
use storage::{self, engine, Engine, FlowStatistics, Snapshot, Statistics, StatisticsSummary};
use storage::engine::Error as EngineError;
use pd::PdTask;

use super::codec::mysql;
use super::codec::datum::Datum;
use super::dag::DAGContext;
use super::statistics::analyze::AnalyzeContext;
use super::metrics::*;
use super::local_metrics::*;
use super::{Error, Result};

pub const REQ_TYPE_DAG: i64 = 103;
pub const REQ_TYPE_ANALYZE: i64 = 104;

// If a request has been handled for more than 60 seconds, the client should
// be timeout already, so it can be safely aborted.
const REQUEST_MAX_HANDLE_SECS: u64 = 60;
// If handle time is larger than the lower bound, the query is considered as slow query.
const SLOW_QUERY_LOWER_BOUND: f64 = 1.0; // 1 second.

const DEFAULT_ERROR_CODE: i32 = 1;

pub const SINGLE_GROUP: &[u8] = b"SingleGroup";

const OUTDATED_ERROR_MSG: &str = "request outdated.";

const ENDPOINT_IS_BUSY: &str = "endpoint is busy";

struct CopContextInner {
    select_stats: StatisticsSummary,
    index_stats: StatisticsSummary,
    flow_stats: HashMap<u64, FlowStatistics>,
    timer: Instant,
    timeout: Duration,
    pd_task_sender: FutureScheduler<PdTask>,
}

impl CopContextInner {
    fn get_statistics(&mut self, type_str: &str) -> &mut StatisticsSummary {
        match type_str {
            STR_REQ_TYPE_SELECT => &mut self.select_stats,
            STR_REQ_TYPE_INDEX => &mut self.index_stats,
            _ => {
                warn!("unknown STR_REQ_TYPE: {}", type_str);
                &mut self.select_stats
            }
        }
    }

    fn add_statistics(&mut self, type_str: &str, stats: &Statistics) {
        self.get_statistics(type_str).add_statistics(stats);
    }

    fn add_flow_stats_by_region(&mut self, region_id: u64, stats: &Statistics) {
        let flow_stats = self.flow_stats
            .entry(region_id)
            .or_insert_with(FlowStatistics::default);
        flow_stats.add(&stats.write.flow_stats);
        flow_stats.add(&stats.data.flow_stats);
    }

    fn collect(&mut self, region_id: u64, scan_tag: &str, stats: CopStats) {
        let (stats, mut scan_counter) = (stats.stats, stats.scan_counter);
        self.add_statistics(scan_tag, &stats);
        self.add_flow_stats_by_region(region_id, &stats);
        scan_counter.flush();

        let new_timer = Instant::now_coarse();
        if new_timer.duration_since(self.timer) < self.timeout {
            return;
        }
        self.timer = new_timer;
        for type_str in &[STR_REQ_TYPE_SELECT, STR_REQ_TYPE_INDEX] {
            let this_statistics = self.get_statistics(type_str);
            if this_statistics.count == 0 {
                continue;
            }
            for (cf, details) in this_statistics.stat.details() {
                for (tag, count) in details {
                    COPR_SCAN_DETAILS
                        .with_label_values(&[type_str, cf, tag])
                        .inc_by(count as f64)
                        .unwrap();
                }
            }
            *this_statistics = StatisticsSummary::default();
        }
        let pd_task = PdTask::ReadStats {
            read_stats: mem::replace(&mut self.flow_stats, map![]),
        };
        if let Err(e) = self.pd_task_sender.schedule(pd_task) {
            error!("send coprocessor statistics: {:?}", e);
        }
    }
}

struct CopContext(RefCell<CopContextInner>);

impl CopContext {
    fn new(pd_task_sender: FutureScheduler<PdTask>) -> Self {
        let inner = CopContextInner {
            select_stats: StatisticsSummary::default(),
            index_stats: StatisticsSummary::default(),
            flow_stats: map![],
            timer: Instant::now_coarse(),
            timeout: Duration::from_secs(1),
            pd_task_sender: pd_task_sender,
        };
        CopContext(RefCell::new(inner))
    }
}

unsafe impl Sync for CopContext {}

#[derive(Clone)]
struct CopContextPool {
    cop_ctxs: Arc<HashMap<thread::ThreadId, CopContext>>,
}

impl CopContextPool {
<<<<<<< HEAD
    // Must run in CpuPool.
    fn collect(&self, region_id: u64, scan_tag: &str, stats: CopStats) {
        let thread_id = thread::current().id();
        let cop_ctx = self.cop_ctxs.get(&thread_id).unwrap();
        cop_ctx.0.borrow_mut().collect(region_id, scan_tag, stats);
=======
    fn collect(&self, region_id: u64, scan_tag: &str, stats: CopStats) {
        let thread_id = thread::current().id();
        if let Some(cop_ctx) = self.cop_ctxs.get(&thread_id) {
            // If the request is failed before enter into CpuPool,
            // we don't need to collect anything.
            cop_ctx.0.borrow_mut().collect(region_id, scan_tag, stats);
        }
>>>>>>> 39c5888a
    }
}

impl FromIterator<(thread::ThreadId, CopContext)> for CopContextPool {
    fn from_iter<T: IntoIterator<Item = (ThreadId, CopContext)>>(iter: T) -> Self {
        let mut cop_ctxs = map![];
        for (thread_id, cop_ctx) in iter {
            cop_ctxs.insert(thread_id, cop_ctx);
        }
        let cop_ctxs = Arc::new(cop_ctxs);
        CopContextPool { cop_ctxs: cop_ctxs }
    }
}

impl Debug for CopContextPool {
    fn fmt(&self, f: &mut Formatter) -> fmt::Result {
        write!(f, "CopContextPool")
    }
}

#[derive(Debug, Default)]
struct CopStats {
    stats: Statistics,
    scan_counter: ScanCounter,
}

struct ExecutorPool {
    pool: CpuPool,
    contexts: CopContextPool,
}

pub struct Host {
    engine: Box<Engine>,
    sched: Scheduler<Task>,
    reqs: HashMap<u64, Vec<RequestTask>>,
    last_req_id: u64,
    pool: ExecutorPool,
    low_priority_pool: ExecutorPool,
    high_priority_pool: ExecutorPool,
    max_running_task_count: usize,
    running_task_count: Arc<AtomicUsize>,
    batch_row_limit: usize,
    stream_batch_row_limit: usize,
}

impl Host {
    pub fn new(
        engine: Box<Engine>,
        scheduler: Scheduler<Task>,
        cfg: &Config,
        pd_task_sender: FutureScheduler<PdTask>,
    ) -> Host {
        Host {
            engine: engine,
            sched: scheduler,
            reqs: HashMap::default(),
            last_req_id: 0,
            pool: Host::create_executor_pool(
                "endpoint-normal-pool",
                cfg.end_point_concurrency,
                cfg.end_point_stack_size.0 as usize,
                pd_task_sender.clone(),
            ),
            low_priority_pool: Host::create_executor_pool(
                "endpoint-low-pool",
                cfg.end_point_concurrency,
                cfg.end_point_stack_size.0 as usize,
                pd_task_sender.clone(),
            ),
            high_priority_pool: Host::create_executor_pool(
                "endpoint-high-pool",
                cfg.end_point_concurrency,
                cfg.end_point_stack_size.0 as usize,
                pd_task_sender,
            ),
            max_running_task_count: cfg.end_point_max_tasks,
            batch_row_limit: cfg.end_point_batch_row_limit,
            stream_batch_row_limit: cfg.end_point_stream_batch_row_limit,
            running_task_count: Arc::new(AtomicUsize::new(0)),
        }
    }

    fn create_executor_pool(
        name_prefix: &str,
        pool_size: usize,
        thread_stack_size: usize,
        pd_task_sender: FutureScheduler<PdTask>,
    ) -> ExecutorPool {
        let (tx, rx) = mpsc::sync_channel(pool_size);
        let cpu_pool = {
            CpuPoolBuilder::new()
                .name_prefix(name_prefix)
                .pool_size(pool_size)
                .stack_size(thread_stack_size)
                .after_start(move || {
                    let thread_id = thread::current().id();
                    let cop_ctx = CopContext::new(pd_task_sender.clone());
                    tx.send((thread_id, cop_ctx)).unwrap();
                })
                .create()
        };
        ExecutorPool {
            pool: cpu_pool,
            contexts: CopContextPool::from_iter(rx),
        }
    }

    #[inline]
    fn running_task_count(&self) -> usize {
        self.running_task_count.load(Ordering::Acquire)
    }

    fn notify_failed<E: Into<Error> + Debug>(&mut self, e: E, reqs: Vec<RequestTask>) {
        debug!("failed to handle batch request: {:?}", e);
        let resp = err_resp(e.into());
        for t in reqs {
            t.on_resp.respond(resp.clone());
        }
    }

    #[inline]
    fn notify_batch_failed<E: Into<Error> + Debug>(&mut self, e: E, batch_id: u64) {
        let reqs = self.reqs.remove(&batch_id).unwrap();
        self.notify_failed(e, reqs);
    }

    fn handle_request(&mut self, snap: Box<Snapshot>, t: RequestTask) {
        if let Err(e) = t.check_outdated() {
            return t.on_resp.respond(err_resp(e));
        }

        let (mut req, cop_req, req_ctx, on_resp) = (t.req, t.cop_req, t.ctx, t.on_resp);
        let mut tracker = t.tracker;
        let ranges = req.take_ranges().into_vec();

        let pool_and_ctx_pool = match req.get_context().get_priority() {
            CommandPri::Low => &mut self.low_priority_pool,
            CommandPri::High => &mut self.high_priority_pool,
            CommandPri::Normal => &mut self.pool,
        };
<<<<<<< HEAD
        let pool = &mut pool_and_ctx_pool.pool;
=======
        let pool = &pool_and_ctx_pool.pool;
>>>>>>> 39c5888a
        tracker.attach_ctx_pool(pool_and_ctx_pool.contexts.clone());

        match cop_req {
            CopRequest::DAG(dag) => {
                let mut ctx = match DAGContext::new(dag, ranges, snap, req_ctx) {
                    Ok(ctx) => ctx,
                    Err(e) => return on_resp.respond(err_resp(e)),
                };
                if !on_resp.is_streaming() {
                    let batch_row_limit = self.batch_row_limit;
                    let do_request = move || {
                        tracker.record_wait();
                        let mut resp = ctx.handle_request(batch_row_limit).unwrap_or_else(err_resp);
                        let mut cop_stats = CopStats::default();
                        ctx.collect_statistics_into(&mut cop_stats.stats);
                        ctx.collect_metrics_into(&mut cop_stats.scan_counter);
                        tracker.record_handle(&mut resp, cop_stats);
                        future::ok::<_, ()>(on_resp.respond(resp))
                    };
                    return pool.spawn_fn(do_request).forget();
                }
                // For streaming.
<<<<<<< HEAD
                let pool_1 = pool.clone();
                let batch_row_limit = self.stream_batch_row_limit;
                let f = move || {
                    let s = stream::unfold((ctx, false), move |(mut ctx, finished)| {
                        if finished {
                            return None;
                        }
                        tracker.record_wait();
                        let (item, finished) = ctx.handle_streaming_request(batch_row_limit)
                            .unwrap_or_else(|e| (Some(err_resp(e)), true));
                        item.map(|mut resp| {
                            let mut cop_stats = CopStats::default();
                            ctx.collect_statistics_into(&mut cop_stats.stats);
                            ctx.collect_metrics_into(&mut cop_stats.scan_counter);
                            tracker.record_handle(&mut resp, cop_stats);
                            future::ok::<_, GrpcError>((resp, (ctx, finished)))
                        })
                    });
                    let resp_stream = ResponseStream::spawn(s, &pool_1);
                    future::ok::<_, ()>(on_resp.respond_stream(resp_stream))
                };
                pool.spawn_fn(f).forget()
=======
                let batch_row_limit = self.stream_batch_row_limit;
                let s = stream::unfold((ctx, false), move |(mut ctx, finished)| {
                    if finished {
                        return None;
                    }
                    tracker.record_wait();
                    let (item, finished) = ctx.handle_streaming_request(batch_row_limit)
                        .unwrap_or_else(|e| (Some(err_resp(e)), true));
                    item.map(|mut resp| {
                        let mut cop_stats = CopStats::default();
                        ctx.collect_statistics_into(&mut cop_stats.stats);
                        ctx.collect_metrics_into(&mut cop_stats.scan_counter);
                        tracker.record_handle(&mut resp, cop_stats);
                        future::ok::<_, futures_mpsc::SendError<_>>((resp, (ctx, finished)))
                    })
                });
                on_resp.respond_stream(box s, pool.clone());
>>>>>>> 39c5888a
            }
            CopRequest::Analyze(analyze) => {
                let ctx = AnalyzeContext::new(analyze, ranges, snap, &req_ctx);
                let mut cop_stats = CopStats::default();
                let do_request = move || {
                    tracker.record_wait();
                    let mut resp = ctx.handle_request(&mut cop_stats.stats)
                        .unwrap_or_else(err_resp);
                    tracker.record_handle(&mut resp, cop_stats);
                    future::ok::<_, ()>(on_resp.respond(resp))
                };
                pool.spawn_fn(do_request).forget();
            }
        }
    }

    fn handle_snapshot_result(&mut self, id: u64, snapshot: engine::Result<Box<Snapshot>>) {
        let snap = match snapshot {
            Ok(s) => s,
            Err(e) => return self.notify_batch_failed(e, id),
        };
        for req in self.reqs.remove(&id).unwrap() {
            self.handle_request(snap.clone(), req);
        }
    }
}

pub enum Task {
    Request(RequestTask),
    SnapRes(u64, engine::Result<Box<Snapshot>>),
    BatchSnapRes(Vec<(u64, engine::Result<Box<Snapshot>>)>),
    RetryRequests(Vec<u64>),
}

impl Display for Task {
    fn fmt(&self, f: &mut Formatter) -> fmt::Result {
        match *self {
            Task::Request(ref req) => write!(f, "{}", req),
            Task::SnapRes(req_id, _) => write!(f, "snapres [{}]", req_id),
            Task::BatchSnapRes(_) => write!(f, "batch snapres"),
            Task::RetryRequests(ref retry) => write!(f, "retry on task ids: {:?}", retry),
        }
    }
}

#[derive(Debug)]
enum CopRequest {
    DAG(DAGRequest),
    Analyze(AnalyzeReq),
}

#[derive(Debug)]
pub struct ReqContext {
    // The deadline before which the task should be responded.
    pub deadline: Instant,
    pub isolation_level: IsolationLevel,
    pub fill_cache: bool,
    // whether is a table scan request.
    pub table_scan: bool,
}

impl ReqContext {
    #[inline]
    fn get_scan_tag(&self) -> &'static str {
        if self.table_scan {
            STR_REQ_TYPE_SELECT
        } else {
            STR_REQ_TYPE_INDEX
        }
    }

    pub fn check_if_outdated(&self) -> Result<()> {
        let now = Instant::now_coarse();
        if self.deadline <= now {
            return Err(Error::Outdated(self.deadline, now, self.get_scan_tag()));
        }
        Ok(())
    }
}

#[derive(Debug)]
struct RequestTracker {
    running_task_count: Option<Arc<AtomicUsize>>,
    ctx_pool: Option<CopContextPool>,
    record_handle_time: bool,
    record_scan_detail: bool,

    cop_stats: CopStats,
    start: Instant, // The request start time.
    total_handle_time: f64,

    // These 4 fields are for ExecDetails.
    wait_start: Option<Instant>,
    handle_start: Option<Instant>,
    wait_time: Option<f64>,
    handle_time: Option<f64>,

    region_id: u64,
    txn_start_ts: u64,
    ranges_len: usize,
    first_range: Option<KeyRange>,
    scan_tag: &'static str,
    pri_str: &'static str,
}

impl RequestTracker {
    fn attach_task_count(&mut self, running_task_count: Arc<AtomicUsize>) {
        running_task_count.fetch_add(1, Ordering::Release);
        self.running_task_count = Some(running_task_count);
    }

    fn attach_ctx_pool(&mut self, ctx_pool: CopContextPool) {
        self.ctx_pool = Some(ctx_pool);
    }

    fn record_wait(&mut self) {
        let stop_first_wait = self.wait_time.is_none();
        let wait_start = self.wait_start.take().unwrap();
        let now = Instant::now_coarse();
        self.wait_time = Some(duration_to_sec(now - wait_start));
        self.handle_start = Some(now);

        if stop_first_wait {
            COPR_REQ_WAIT_TIME
                .with_label_values(&[self.scan_tag])
                .observe(self.wait_time.unwrap());
        }
    }

    #[allow(useless_let_if_seq)]
    fn record_handle(&mut self, resp: &mut Response, cop_stats: CopStats) {
        let handle_start = self.handle_start.take().unwrap();
        let now = Instant::now_coarse();
        self.handle_time = Some(duration_to_sec(now - handle_start));
        self.wait_start = Some(now);
        self.total_handle_time += self.handle_time.unwrap();

        let (stats, mut scan_counter) = (cop_stats.stats, cop_stats.scan_counter);
        self.cop_stats.stats.add(&stats);
        self.cop_stats.scan_counter.merge(&mut scan_counter);

        let mut record_handle_time = self.record_handle_time;
        let mut record_scan_detail = self.record_scan_detail;
        if self.handle_time.unwrap() > SLOW_QUERY_LOWER_BOUND {
            record_handle_time = true;
            record_scan_detail = true;
        }
        if record_handle_time {
            let mut handle = HandleTime::new();
            handle.set_process_ms((self.handle_time.unwrap() * 1000f64) as i64);
            handle.set_wait_ms((self.wait_time.unwrap() * 1000f64) as i64);
            resp.mut_exec_details().set_handle_time(handle);
        }
        if record_scan_detail {
            let detail = stats.scan_detail();
            resp.mut_exec_details().set_scan_detail(detail);
        }
    }
}

impl Drop for RequestTracker {
    fn drop(&mut self) {
        let query_time = duration_to_sec(self.start.elapsed());
        if query_time > SLOW_QUERY_LOWER_BOUND {
            info!(
                "[region {}] handle {:?} [{}] takes {:?} [keys: {}, hit: {}, \
                 ranges: {} ({:?})]",
                self.region_id,
                self.txn_start_ts,
                self.scan_tag,
                query_time,
                self.cop_stats.stats.total_op_count(),
                self.cop_stats.stats.total_processed(),
                self.ranges_len,
                self.first_range,
            );
        }

        COPR_PENDING_REQS
            .with_label_values(&[self.scan_tag, self.pri_str])
            .dec();
        COPR_REQ_HISTOGRAM_VEC
            .with_label_values(&[self.scan_tag])
            .observe(query_time);
        COPR_REQ_HANDLE_TIME
            .with_label_values(&[self.scan_tag])
            .observe(self.total_handle_time);
        COPR_SCAN_KEYS
            .with_label_values(&[self.scan_tag])
            .observe(self.cop_stats.stats.total_op_count() as f64);

        if let Some(task_count) = self.running_task_count.take() {
            task_count.fetch_sub(1, Ordering::Release);
        }
        if let Some(ctx_pool) = self.ctx_pool.take() {
            let cop_stats = mem::replace(&mut self.cop_stats, CopStats::default());
            ctx_pool.collect(self.region_id, self.scan_tag, cop_stats);
        }
    }
}

#[derive(Debug)]
pub struct RequestTask {
    req: Request,
    cop_req: CopRequest,
    ctx: ReqContext,
<<<<<<< HEAD
    on_resp: OnResponse,
=======
    on_resp: OnResponse<Response>,
>>>>>>> 39c5888a
    tracker: RequestTracker,
}

impl RequestTask {
<<<<<<< HEAD
    pub fn new(req: Request, on_resp: OnResponse, recursion_limit: u32) -> Result<RequestTask> {
=======
    pub fn new(
        req: Request,
        on_resp: OnResponse<Response>,
        recursion_limit: u32,
    ) -> Result<RequestTask> {
>>>>>>> 39c5888a
        let mut table_scan = false;
        let (start_ts, cop_req) = match req.get_tp() {
            REQ_TYPE_DAG => {
                let mut is = CodedInputStream::from_bytes(req.get_data());
                is.set_recursion_limit(recursion_limit);
                let mut dag = DAGRequest::new();
                box_try!(dag.merge_from(&mut is));
                if let Some(scan) = dag.get_executors().iter().next() {
                    table_scan = scan.get_tp() == ExecType::TypeTableScan;
                }
                (dag.get_start_ts(), CopRequest::DAG(dag))
            }
            REQ_TYPE_ANALYZE => {
                let mut is = CodedInputStream::from_bytes(req.get_data());
                is.set_recursion_limit(recursion_limit);
                let mut analyze = AnalyzeReq::new();
                box_try!(analyze.merge_from(&mut is));
                table_scan = analyze.get_tp() == AnalyzeType::TypeColumn;
                (analyze.get_start_ts(), CopRequest::Analyze(analyze))
            }
            tp => return Err(box_err!("unsupported tp {}", tp)),
        };

        let start = Instant::now_coarse();
        let deadline = start + Duration::from_secs(REQUEST_MAX_HANDLE_SECS);

        let req_ctx = ReqContext {
            deadline: deadline,
            isolation_level: req.get_context().get_isolation_level(),
            fill_cache: !req.get_context().get_not_fill_cache(),
            table_scan: table_scan,
        };

        let request_tracker = RequestTracker {
            running_task_count: None,
            ctx_pool: None,
            record_handle_time: req.get_context().get_handle_time(),
            record_scan_detail: req.get_context().get_scan_detail(),

            start: start,
            total_handle_time: 0f64,
            wait_start: Some(start),
            handle_start: None,
            wait_time: None,
            handle_time: None,
            cop_stats: CopStats::default(),

            region_id: req.get_context().get_region_id(),
            txn_start_ts: start_ts,
            ranges_len: req.get_ranges().len(),
            first_range: req.get_ranges().get(0).cloned(),
            scan_tag: req_ctx.get_scan_tag(),
            pri_str: get_req_pri_str(req.get_context().get_priority()),
        };

        COPR_PENDING_REQS
            .with_label_values(&[request_tracker.scan_tag, request_tracker.pri_str])
            .add(1.0);

        Ok(RequestTask {
            req: req,
            cop_req: cop_req,
            ctx: req_ctx,
            on_resp: on_resp,
            tracker: request_tracker,
        })
    }

    #[inline]
    fn check_outdated(&self) -> Result<()> {
        self.ctx.check_if_outdated()
    }

    pub fn priority(&self) -> CommandPri {
        self.req.get_context().get_priority()
    }

    fn get_request_key(&self) -> (u64, u64, u64) {
        let ctx = self.req.get_context();
        let region_id = ctx.get_region_id();
        let version = ctx.get_region_epoch().get_version();
        let peer_id = ctx.get_peer().get_id();
        (region_id, version, peer_id)
    }
}

impl Display for RequestTask {
    fn fmt(&self, f: &mut Formatter) -> fmt::Result {
        write!(
            f,
            "request [context {:?}, tp: {}, ranges: {} ({:?})]",
            self.req.get_context(),
            self.req.get_tp(),
            self.req.get_ranges().len(),
            self.req.get_ranges().get(0)
        )
    }
}

impl Runnable<Task> for Host {
    // TODO: limit pending reqs
    fn run(&mut self, _: Task) {
        panic!("Shouldn't call Host::run directly");
    }

    #[allow(for_kv_map)]
    fn run_batch(&mut self, tasks: &mut Vec<Task>) {
        let mut grouped_reqs = map![];
        for task in tasks.drain(..) {
            match task {
                Task::Request(req) => {
                    if let Err(e) = req.check_outdated() {
                        req.on_resp.respond(err_resp(e));
                        continue;
                    }
                    let key = req.get_request_key();
                    grouped_reqs.entry(key).or_insert_with(Vec::new).push(req);
                }
                Task::SnapRes(q_id, snap_res) => {
                    self.handle_snapshot_result(q_id, snap_res);
                }
                Task::BatchSnapRes(batch) => for (q_id, snap_res) in batch {
                    self.handle_snapshot_result(q_id, snap_res);
                },
                Task::RetryRequests(retry) => for id in retry {
                    if let Err(e) = {
                        let ctx = self.reqs[&id][0].req.get_context();
                        let sched = self.sched.clone();
                        self.engine.async_snapshot(ctx, box move |(_, res)| {
                            sched.schedule(Task::SnapRes(id, res)).unwrap()
                        })
                    } {
                        self.notify_batch_failed(e, id);
                    }
                },
            }
        }

        if grouped_reqs.is_empty() {
            return;
        }

        let mut batch = Vec::with_capacity(grouped_reqs.len());
        let start_id = self.last_req_id + 1;
        for (_, mut reqs) in grouped_reqs {
            let max_running_task_count = self.max_running_task_count;
            if self.running_task_count() >= max_running_task_count {
                self.notify_failed(Error::Full(max_running_task_count), reqs);
                continue;
            }

            for req in &mut reqs {
                let task_count = self.running_task_count.clone();
                req.tracker.attach_task_count(task_count);
            }
            self.last_req_id += 1;
            batch.push(reqs[0].req.get_context().clone());
            self.reqs.insert(self.last_req_id, reqs);
        }
        let end_id = self.last_req_id;

        let sched = self.sched.clone();
        let on_finished: engine::BatchCallback<Box<Snapshot>> = box move |results: Vec<_>| {
            let mut ready = Vec::with_capacity(results.len());
            let mut retry = Vec::new();
            for (id, res) in (start_id..end_id + 1).zip(results) {
                match res {
                    Some((_, res)) => ready.push((id, res)),
                    None => retry.push(id),
                }
            }

            if !ready.is_empty() {
                sched.schedule(Task::BatchSnapRes(ready)).unwrap();
            }
            if !retry.is_empty() {
                BATCH_REQUEST_TASKS
                    .with_label_values(&["retry"])
                    .observe(retry.len() as f64);
                sched.schedule(Task::RetryRequests(retry)).unwrap();
            }
        };

        BATCH_REQUEST_TASKS
            .with_label_values(&["all"])
            .observe(batch.len() as f64);

        if let Err(e) = self.engine.async_batch_snapshot(batch, on_finished) {
            for id in start_id..end_id + 1 {
                let err = e.maybe_clone().unwrap_or_else(|| {
                    error!("async snapshot batch failed error {:?}", e);
                    EngineError::Other(box_err!("{:?}", e))
                });
                self.notify_batch_failed(err, id);
            }
        }
    }
}

fn err_resp(e: Error) -> Response {
    let mut resp = Response::new();
    match e {
        Error::Region(e) => {
            let tag = storage::get_tag_from_header(&e);
            COPR_REQ_ERROR.with_label_values(&[tag]).inc();
            resp.set_region_error(e);
        }
        Error::Locked(info) => {
            resp.set_locked(info);
            COPR_REQ_ERROR.with_label_values(&["lock"]).inc();
        }
        Error::Outdated(deadline, now, scan_tag) => {
            let elapsed =
                now.duration_since(deadline) + Duration::from_secs(REQUEST_MAX_HANDLE_SECS);
            COPR_REQ_ERROR.with_label_values(&["outdated"]).inc();
            OUTDATED_REQ_WAIT_TIME
                .with_label_values(&[scan_tag])
                .observe(elapsed.as_secs() as f64);

            resp.set_other_error(OUTDATED_ERROR_MSG.to_owned());
        }
        Error::Full(allow) => {
            COPR_REQ_ERROR.with_label_values(&["full"]).inc();
            let mut errorpb = errorpb::Error::new();
            errorpb.set_message(format!("running batches reach limit {}", allow));
            let mut server_is_busy_err = ServerIsBusy::new();
            server_is_busy_err.set_reason(ENDPOINT_IS_BUSY.to_owned());
            errorpb.set_server_is_busy(server_is_busy_err);
            resp.set_region_error(errorpb);
        }
        Error::Other(_) => {
            resp.set_other_error(format!("{}", e));
            COPR_REQ_ERROR.with_label_values(&["other"]).inc();
        }
    }
    resp
}

pub fn to_pb_error(err: &Error) -> select::Error {
    let mut e = select::Error::new();
    e.set_code(DEFAULT_ERROR_CODE);
    e.set_msg(format!("{}", err));
    e
}

pub fn prefix_next(key: &[u8]) -> Vec<u8> {
    let mut nk = key.to_vec();
    if nk.is_empty() {
        nk.push(0);
        return nk;
    }
    let mut i = nk.len() - 1;
    loop {
        if nk[i] == 255 {
            nk[i] = 0;
        } else {
            nk[i] += 1;
            return nk;
        }
        if i == 0 {
            nk = key.to_vec();
            nk.push(0);
            return nk;
        }
        i -= 1;
    }
}

/// `is_point` checks if the key range represents a point.
pub fn is_point(range: &KeyRange) -> bool {
    range.get_end() == &*prefix_next(range.get_start())
}

#[inline]
pub fn get_pk(col: &ColumnInfo, h: i64) -> Datum {
    if mysql::has_unsigned_flag(col.get_flag() as u64) {
        // PK column is unsigned
        Datum::U64(h as u64)
    } else {
        Datum::I64(h)
    }
}

pub const STR_REQ_TYPE_SELECT: &str = "select";
pub const STR_REQ_TYPE_INDEX: &str = "index";
pub const STR_REQ_PRI_LOW: &str = "low";
pub const STR_REQ_PRI_NORMAL: &str = "normal";
pub const STR_REQ_PRI_HIGH: &str = "high";

#[inline]
pub fn get_req_pri_str(pri: CommandPri) -> &'static str {
    match pri {
        CommandPri::Low => STR_REQ_PRI_LOW,
        CommandPri::Normal => STR_REQ_PRI_NORMAL,
        CommandPri::High => STR_REQ_PRI_HIGH,
    }
}

#[cfg(test)]
mod tests {
    use super::*;
    use storage::engine::{self, TEMP_DIR};
    use std::time::Duration;
    use std::sync::mpsc;

    use kvproto::coprocessor::Request;
    use tipb::select::DAGRequest;
    use tipb::expression::Expr;
    use tipb::executor::Executor;

    use util::worker::{Builder as WorkerBuilder, FutureWorker};
    use util::time::Instant;

    #[test]
    fn test_get_reg_scan_tag() {
        let mut ctx = ReqContext {
            deadline: Instant::now_coarse(),
            isolation_level: IsolationLevel::RC,
            fill_cache: true,
            table_scan: true,
        };
        assert_eq!(ctx.get_scan_tag(), STR_REQ_TYPE_SELECT);
        ctx.table_scan = false;
        assert_eq!(ctx.get_scan_tag(), STR_REQ_TYPE_INDEX);
    }

    #[test]
    fn test_req_outdated() {
        let mut worker = WorkerBuilder::new("test-endpoint").batch_size(30).create();
        let engine = engine::new_local_engine(TEMP_DIR, &[]).unwrap();
        let mut cfg = Config::default();
        cfg.end_point_concurrency = 1;
        let pd_worker = FutureWorker::new("test-pd-worker");
        let end_point = Host::new(engine, worker.scheduler(), &cfg, pd_worker.scheduler());
        worker.start(end_point).unwrap();

        let mut req = Request::new();
        req.set_tp(REQ_TYPE_DAG);
        let (tx, rx) = mpsc::channel();
        let on_resp = OnResponse::Unary(box move |msg| tx.send(msg).unwrap());
        let mut task = RequestTask::new(req, on_resp, 1000).unwrap();
        task.ctx.deadline -= Duration::from_secs(super::REQUEST_MAX_HANDLE_SECS);

        worker.schedule(Task::Request(task)).unwrap();
        let resp = rx.recv_timeout(Duration::from_secs(3)).unwrap();
        assert!(!resp.get_other_error().is_empty());
        assert_eq!(resp.get_other_error(), super::OUTDATED_ERROR_MSG);
    }

    #[test]
    fn test_too_many_reqs() {
        let mut worker = WorkerBuilder::new("test-endpoint").batch_size(5).create();
        let engine = engine::new_local_engine(TEMP_DIR, &[]).unwrap();
        let mut cfg = Config::default();
        cfg.end_point_concurrency = 1;
        let pd_worker = FutureWorker::new("test-pd-worker");
        let mut end_point = Host::new(engine, worker.scheduler(), &cfg, pd_worker.scheduler());
        end_point.max_running_task_count = 3;
        worker.start(end_point).unwrap();
        let (tx, rx) = mpsc::channel();
        for pos in 0..30 * 4 {
            let tx = tx.clone();
            let mut req = Request::new();
            req.set_tp(REQ_TYPE_DAG);
            if pos % 3 == 0 {
                req.mut_context().set_priority(CommandPri::Low);
            } else if pos % 3 == 1 {
                req.mut_context().set_priority(CommandPri::Normal);
            } else {
                req.mut_context().set_priority(CommandPri::High);
            }
            let on_resp = OnResponse::Unary(box move |msg| {
                thread::sleep(Duration::from_millis(100));
                tx.send(msg).unwrap();
            });

            let task = RequestTask::new(req, on_resp, 1000).unwrap();
            worker.schedule(Task::Request(task)).unwrap();
        }
        for _ in 0..120 {
            let resp = rx.recv_timeout(Duration::from_secs(3)).unwrap();
            if !resp.has_region_error() {
                continue;
            }
            assert!(resp.get_region_error().has_server_is_busy());
            return;
        }
        panic!("suppose to get ServerIsBusy error.");
    }

    #[test]
    fn test_stack_guard() {
        let mut expr = Expr::new();
        for _ in 0..10 {
            let mut e = Expr::new();
            e.mut_children().push(expr);
            expr = e;
        }
        let mut e = Executor::new();
        e.mut_selection().mut_conditions().push(expr);
        let mut dag = DAGRequest::new();
        dag.mut_executors().push(e);
        let mut req = Request::new();
        req.set_tp(REQ_TYPE_DAG);
        req.set_data(dag.write_to_bytes().unwrap());

        let err = RequestTask::new(req, OnResponse::Unary(box |_| ()), 5).unwrap_err();
        let s = format!("{:?}", err);
        assert!(
            s.contains("Recursion"),
            "parse should fail due to recursion limit {}",
            s
        );
    }
}<|MERGE_RESOLUTION|>--- conflicted
+++ resolved
@@ -21,13 +21,8 @@
 use std::thread::{self, ThreadId};
 
 use protobuf::{CodedInputStream, Message as PbMsg};
-<<<<<<< HEAD
-use grpc::Error as GrpcError;
-use futures::{future, stream};
-=======
 use futures::{future, stream};
 use futures::sync::mpsc as futures_mpsc;
->>>>>>> 39c5888a
 use futures_cpupool::{Builder as CpuPoolBuilder, CpuPool};
 
 use tipb::select::{self, DAGRequest};
@@ -41,11 +36,7 @@
 use util::time::{duration_to_sec, Instant};
 use util::worker::{FutureScheduler, Runnable, Scheduler};
 use util::collections::HashMap;
-<<<<<<< HEAD
-use server::{Config, OnResponse, ResponseStream};
-=======
 use server::{Config, OnResponse};
->>>>>>> 39c5888a
 use storage::{self, engine, Engine, FlowStatistics, Snapshot, Statistics, StatisticsSummary};
 use storage::engine::Error as EngineError;
 use pd::PdTask;
@@ -167,13 +158,6 @@
 }
 
 impl CopContextPool {
-<<<<<<< HEAD
-    // Must run in CpuPool.
-    fn collect(&self, region_id: u64, scan_tag: &str, stats: CopStats) {
-        let thread_id = thread::current().id();
-        let cop_ctx = self.cop_ctxs.get(&thread_id).unwrap();
-        cop_ctx.0.borrow_mut().collect(region_id, scan_tag, stats);
-=======
     fn collect(&self, region_id: u64, scan_tag: &str, stats: CopStats) {
         let thread_id = thread::current().id();
         if let Some(cop_ctx) = self.cop_ctxs.get(&thread_id) {
@@ -181,7 +165,6 @@
             // we don't need to collect anything.
             cop_ctx.0.borrow_mut().collect(region_id, scan_tag, stats);
         }
->>>>>>> 39c5888a
     }
 }
 
@@ -322,11 +305,7 @@
             CommandPri::High => &mut self.high_priority_pool,
             CommandPri::Normal => &mut self.pool,
         };
-<<<<<<< HEAD
-        let pool = &mut pool_and_ctx_pool.pool;
-=======
         let pool = &pool_and_ctx_pool.pool;
->>>>>>> 39c5888a
         tracker.attach_ctx_pool(pool_and_ctx_pool.contexts.clone());
 
         match cop_req {
@@ -349,30 +328,6 @@
                     return pool.spawn_fn(do_request).forget();
                 }
                 // For streaming.
-<<<<<<< HEAD
-                let pool_1 = pool.clone();
-                let batch_row_limit = self.stream_batch_row_limit;
-                let f = move || {
-                    let s = stream::unfold((ctx, false), move |(mut ctx, finished)| {
-                        if finished {
-                            return None;
-                        }
-                        tracker.record_wait();
-                        let (item, finished) = ctx.handle_streaming_request(batch_row_limit)
-                            .unwrap_or_else(|e| (Some(err_resp(e)), true));
-                        item.map(|mut resp| {
-                            let mut cop_stats = CopStats::default();
-                            ctx.collect_statistics_into(&mut cop_stats.stats);
-                            ctx.collect_metrics_into(&mut cop_stats.scan_counter);
-                            tracker.record_handle(&mut resp, cop_stats);
-                            future::ok::<_, GrpcError>((resp, (ctx, finished)))
-                        })
-                    });
-                    let resp_stream = ResponseStream::spawn(s, &pool_1);
-                    future::ok::<_, ()>(on_resp.respond_stream(resp_stream))
-                };
-                pool.spawn_fn(f).forget()
-=======
                 let batch_row_limit = self.stream_batch_row_limit;
                 let s = stream::unfold((ctx, false), move |(mut ctx, finished)| {
                     if finished {
@@ -390,7 +345,6 @@
                     })
                 });
                 on_resp.respond_stream(box s, pool.clone());
->>>>>>> 39c5888a
             }
             CopRequest::Analyze(analyze) => {
                 let ctx = AnalyzeContext::new(analyze, ranges, snap, &req_ctx);
@@ -597,24 +551,16 @@
     req: Request,
     cop_req: CopRequest,
     ctx: ReqContext,
-<<<<<<< HEAD
-    on_resp: OnResponse,
-=======
     on_resp: OnResponse<Response>,
->>>>>>> 39c5888a
     tracker: RequestTracker,
 }
 
 impl RequestTask {
-<<<<<<< HEAD
-    pub fn new(req: Request, on_resp: OnResponse, recursion_limit: u32) -> Result<RequestTask> {
-=======
     pub fn new(
         req: Request,
         on_resp: OnResponse<Response>,
         recursion_limit: u32,
     ) -> Result<RequestTask> {
->>>>>>> 39c5888a
         let mut table_scan = false;
         let (start_ts, cop_req) = match req.get_tp() {
             REQ_TYPE_DAG => {
