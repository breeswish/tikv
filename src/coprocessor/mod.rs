// Copyright 2016 PingCAP, Inc.
//
// Licensed under the Apache License, Version 2.0 (the "License");
// you may not use this file except in compliance with the License.
// You may obtain a copy of the License at
//
//     http://www.apache.org/licenses/LICENSE-2.0
//
// Unless required by applicable law or agreed to in writing, software
// distributed under the License is distributed on an "AS IS" BASIS,
// See the License for the specific language governing permissions and
// limitations under the License.

mod endpoint;
mod metrics;
mod local_metrics;
mod dag;
mod statistics;
pub mod codec;

use std::result;
use std::error;

use kvproto::kvrpcpb::LockInfo;
use kvproto::errorpb;

use storage::{engine, mvcc, txn};
use util::time::Instant;

quick_error! {
    #[derive(Debug)]
    pub enum Error {
        Region(err: errorpb::Error) {
            description("region related failure")
            display("region {:?}", err)
        }
        Locked(l: LockInfo) {
            description("key is locked")
            display("locked {:?}", l)
        }
        Outdated(deadline: Instant, now: Instant, tag: &'static str) {
            description("request is outdated")
        }
        Full(allow: usize) {
            description("running queue is full")
        }
        Other(err: Box<error::Error + Send + Sync>) {
            from()
            cause(err.as_ref())
            description(err.description())
            display("unknown error {:?}", err)
        }
    }
}

pub type Result<T> = result::Result<T, Error>;

impl From<engine::Error> for Error {
    fn from(e: engine::Error) -> Error {
        match e {
            engine::Error::Request(e) => Error::Region(e),
            _ => Error::Other(box e),
        }
    }
}

impl From<txn::Error> for Error {
    fn from(e: txn::Error) -> Error {
        match e {
            txn::Error::Mvcc(mvcc::Error::KeyIsLocked {
                primary,
                ts,
                key,
                ttl,
            }) => {
                let mut info = LockInfo::new();
                info.set_primary_lock(primary);
                info.set_lock_version(ts);
                info.set_key(key);
                info.set_lock_ttl(ttl);
                Error::Locked(info)
            }
            _ => Error::Other(box e),
        }
    }
}

pub use self::endpoint::{CopRequestStatistics, CopSender, Host as EndPointHost, RequestTask,
<<<<<<< HEAD
                         Task as EndPointTask, TiDbEndPoint as EndPoint, REQ_TYPE_DAG,
                         REQ_TYPE_INDEX, REQ_TYPE_SELECT, SINGLE_GROUP};
=======
                         Task as EndPointTask, REQ_TYPE_DAG, SINGLE_GROUP};
>>>>>>> 6a2a459f
<|MERGE_RESOLUTION|>--- conflicted
+++ resolved
@@ -86,9 +86,5 @@
 }
 
 pub use self::endpoint::{CopRequestStatistics, CopSender, Host as EndPointHost, RequestTask,
-<<<<<<< HEAD
                          Task as EndPointTask, TiDbEndPoint as EndPoint, REQ_TYPE_DAG,
-                         REQ_TYPE_INDEX, REQ_TYPE_SELECT, SINGLE_GROUP};
-=======
-                         Task as EndPointTask, REQ_TYPE_DAG, SINGLE_GROUP};
->>>>>>> 6a2a459f
+                         SINGLE_GROUP};