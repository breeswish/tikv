// Copyright 2019 TiKV Project Authors. Licensed under Apache-2.0.

mod backward;
mod forward;
mod range_forward;
mod txn_entry;

use engine::{CfName, CF_DEFAULT, CF_LOCK, CF_WRITE};
use kvproto::kvrpcpb::IsolationLevel;

use self::backward::BackwardScanner;
use self::forward::ForwardScanner;
use crate::storage::mvcc::Result;
use crate::storage::txn::Result as TxnResult;
use crate::storage::{
    Cursor, CursorBuilder, Key, ScanMode, Scanner as StoreScanner, Snapshot, Statistics, Value,
};

<<<<<<< HEAD
use self::backward::BackwardScanner;
use self::forward::ForwardScanner;
pub use self::range_forward::RangeForwardScanner;
=======
>>>>>>> ca982c72
pub use self::txn_entry::Scanner as EntryScanner;

pub struct ScannerBuilder<S: Snapshot>(ScannerConfig<S>);

impl<S: Snapshot> ScannerBuilder<S> {
    /// Initialize a new `ScannerBuilder`
    pub fn new(snapshot: S, ts: u64, desc: bool) -> Self {
        Self(ScannerConfig::new(snapshot, ts, desc))
    }

    /// Set whether or not read operations should fill the cache.
    ///
    /// Defaults to `true`.
    #[inline]
    pub fn fill_cache(mut self, fill_cache: bool) -> Self {
        self.0.fill_cache = fill_cache;
        self
    }

    /// Set whether values of the user key should be omitted. When `omit_value` is `true`, the
    /// length of returned value will be 0.
    ///
    /// Previously this option is called `key_only`.
    ///
    /// Defaults to `false`.
    #[inline]
    pub fn omit_value(mut self, omit_value: bool) -> Self {
        self.0.omit_value = omit_value;
        self
    }

    /// Set the isolation level.
    ///
    /// Defaults to `IsolationLevel::Si`.
    #[inline]
    pub fn isolation_level(mut self, isolation_level: IsolationLevel) -> Self {
        self.0.isolation_level = isolation_level;
        self
    }

    /// Limit the range to `[lower_bound, upper_bound)` in which the `ForwardScanner` should scan.
    /// `None` means unbounded.
    ///
    /// Default is `(None, None)`.
    #[inline]
    pub fn range(mut self, lower_bound: Option<Key>, upper_bound: Option<Key>) -> Self {
        self.0.lower_bound = lower_bound;
        self.0.upper_bound = upper_bound;
        self
    }

    /// Build `Scanner` from the current configuration.
    pub fn build(mut self) -> Result<Scanner<S>> {
        let lock_cursor = self.0.create_cf_cursor(CF_LOCK)?;
        let write_cursor = self.0.create_cf_cursor(CF_WRITE)?;
        if self.0.desc {
            Ok(Scanner::Backward(BackwardScanner::new(
                self.0,
                lock_cursor,
                write_cursor,
            )))
        } else {
            Ok(Scanner::Forward(ForwardScanner::new(
                self.0,
                lock_cursor,
                write_cursor,
            )))
        }
    }

    pub fn build_forward_range_scanner(mut self) -> failure::Fallible<RangeForwardScanner<S>> {
        assert!(!self.desc);
        let lock_cursor = self.create_cf_cursor(CF_LOCK)?;
        let write_cursor = self.create_cf_cursor(CF_WRITE)?;
        RangeForwardScanner::new(self.0, lock_cursor, write_cursor)
    }

    pub fn build_entry_scanner(mut self) -> Result<EntryScanner<S>> {
        let lower_bound = self.0.lower_bound.clone();
        let lock_cursor = self.0.create_cf_cursor(CF_LOCK)?;
        let write_cursor = self.0.create_cf_cursor(CF_WRITE)?;
        // Note: Create a default cf cursor will take key range, so we need to
        //       ensure the default cursor is created after lock and write.
        let default_cursor = self.0.create_cf_cursor(CF_DEFAULT)?;
        Ok(EntryScanner::new(
            self.0,
            lock_cursor,
            write_cursor,
            default_cursor,
            lower_bound,
        )?)
    }
}

pub enum Scanner<S: Snapshot> {
    Forward(ForwardScanner<S>),
    Backward(BackwardScanner<S>),
}

impl<S: Snapshot> StoreScanner for Scanner<S> {
    fn next(&mut self) -> TxnResult<Option<(Key, Value)>> {
        match self {
            Scanner::Forward(scanner) => Ok(scanner.read_next()?),
            Scanner::Backward(scanner) => Ok(scanner.read_next()?),
        }
    }
    /// Take out and reset the statistics collected so far.
    fn take_statistics(&mut self) -> Statistics {
        match self {
            Scanner::Forward(scanner) => scanner.take_statistics(),
            Scanner::Backward(scanner) => scanner.take_statistics(),
        }
    }
}

pub struct ScannerConfig<S: Snapshot> {
    snapshot: S,
    fill_cache: bool,
    omit_value: bool,
    isolation_level: IsolationLevel,

    /// `lower_bound` and `upper_bound` is used to create `default_cursor`. `upper_bound`
    /// is used in initial seek(or `lower_bound` in initial backward seek) as well. They will be consumed after `default_cursor` is being
    /// created.
    lower_bound: Option<Key>,
    upper_bound: Option<Key>,

    ts: u64,
    desc: bool,
}

impl<S: Snapshot> ScannerConfig<S> {
    pub fn new(snapshot: S, ts: u64, desc: bool) -> Self {
        Self {
            snapshot,
            fill_cache: true,
            omit_value: false,
            isolation_level: IsolationLevel::Si,
            lower_bound: None,
            upper_bound: None,
            ts,
            desc,
        }
    }

    #[inline]
    fn scan_mode(&self) -> ScanMode {
        if self.desc {
            ScanMode::Backward
        } else {
            ScanMode::Forward
        }
    }

    /// Create the cursor.
    #[inline]
    pub fn create_cf_cursor(&mut self, cf: CfName) -> Result<Cursor<S::Iter>> {
        let (lower, upper) = if cf == CF_DEFAULT {
            (self.lower_bound.take(), self.upper_bound.take())
        } else {
            (self.lower_bound.clone(), self.upper_bound.clone())
        };
        let cursor = CursorBuilder::new(&self.snapshot, cf)
            .range(lower, upper)
            .fill_cache(self.fill_cache)
            .scan_mode(self.scan_mode())
            .build()?;
        Ok(cursor)
    }
}

#[cfg(test)]
mod tests {
    use super::*;
    use crate::storage::kv::Engine;
    use crate::storage::mvcc::tests::*;
    use crate::storage::mvcc::Error as MvccError;
    use crate::storage::txn::Error as TxnError;
    use crate::storage::RocksEngine;
    use crate::storage::TestEngineBuilder;
    use kvproto::kvrpcpb::Context;

    // Collect data from the scanner and assert it equals to `expected`, which is a collection of
    // (raw_key, value).
    // `None` value in `expected` means the key is locked.
    fn check_scan_result<S: Snapshot>(
        mut scanner: Scanner<S>,
        expected: &[(Vec<u8>, Option<Vec<u8>>)],
    ) {
        let mut scan_result = Vec::new();
        loop {
            match scanner.next() {
                Ok(None) => break,
                Ok(Some((key, value))) => scan_result.push((key.to_raw().unwrap(), Some(value))),
                Err(TxnError::Mvcc(MvccError::KeyIsLocked(mut info))) => {
                    scan_result.push((info.take_key(), None))
                }
                e => panic!("got error while scanning: {:?}", e),
            }
        }

        assert_eq!(scan_result, expected);
    }

    fn test_scan_with_lock_and_write_impl(desc: bool) {
        const SCAN_TS: u64 = 10;
        const PREV_TS: u64 = 4;
        const POST_TS: u64 = 5;

        let new_engine = || TestEngineBuilder::new().build().unwrap();
        let add_write_at_ts = |commit_ts, engine, key, value| {
            must_prewrite_put(engine, key, value, key, commit_ts);
            must_commit(engine, key, commit_ts, commit_ts);
        };

        let add_lock_at_ts = |lock_ts, engine, key| {
            must_prewrite_put(engine, key, b"lock", key, lock_ts);
            must_locked(engine, key, lock_ts);
        };

        let test_scanner_result =
            move |engine: &RocksEngine, expected_result: Vec<(Vec<u8>, Option<Vec<u8>>)>| {
                let snapshot = engine.snapshot(&Context::default()).unwrap();

                let scanner = ScannerBuilder::new(snapshot.clone(), SCAN_TS, desc)
                    .build()
                    .unwrap();
                check_scan_result(scanner, &expected_result);
            };

        let desc_map = move |result: Vec<(Vec<u8>, Option<Vec<u8>>)>| {
            if desc {
                result.into_iter().rev().collect()
            } else {
                result
            }
        };

        // Lock after write
        let engine = new_engine();

        add_write_at_ts(POST_TS, &engine, b"a", b"a_value");
        add_lock_at_ts(PREV_TS, &engine, b"b");

        let expected_result = desc_map(vec![
            (b"a".to_vec(), Some(b"a_value".to_vec())),
            (b"b".to_vec(), None),
        ]);

        test_scanner_result(&engine, expected_result);

        // Lock before write for same key
        let engine = new_engine();
        add_write_at_ts(PREV_TS, &engine, b"a", b"a_value");
        add_lock_at_ts(POST_TS, &engine, b"a");

        let expected_result = vec![(b"a".to_vec(), None)];

        test_scanner_result(&engine, expected_result);

        // Lock before write in different keys
        let engine = new_engine();
        add_lock_at_ts(POST_TS, &engine, b"a");
        add_write_at_ts(PREV_TS, &engine, b"b", b"b_value");

        let expected_result = desc_map(vec![
            (b"a".to_vec(), None),
            (b"b".to_vec(), Some(b"b_value".to_vec())),
        ]);
        test_scanner_result(&engine, expected_result);

        // Only a lock here
        let engine = new_engine();
        add_lock_at_ts(PREV_TS, &engine, b"a");

        let expected_result = desc_map(vec![(b"a".to_vec(), None)]);

        test_scanner_result(&engine, expected_result);

        // Write Only
        let engine = new_engine();
        add_write_at_ts(PREV_TS, &engine, b"a", b"a_value");

        let expected_result = desc_map(vec![(b"a".to_vec(), Some(b"a_value".to_vec()))]);
        test_scanner_result(&engine, expected_result);
    }

    fn test_scan_with_lock_impl(desc: bool) {
        let engine = TestEngineBuilder::new().build().unwrap();

        for i in 0..5 {
            must_prewrite_put(&engine, &[i], &[b'v', i], &[i], 1);
            must_commit(&engine, &[i], 1, 2);
            must_prewrite_put(&engine, &[i], &[b'v', i], &[i], 10);
            must_commit(&engine, &[i], 10, 100);
        }

        must_acquire_pessimistic_lock(&engine, &[1], &[1], 20, 110);
        must_acquire_pessimistic_lock(&engine, &[2], &[2], 50, 110);
        must_acquire_pessimistic_lock(&engine, &[3], &[3], 105, 110);
        must_prewrite_put(&engine, &[4], b"a", &[4], 105);

        let snapshot = engine.snapshot(&Context::default()).unwrap();

        let mut expected_result = vec![
            (vec![0], Some(vec![b'v', 0])),
            (vec![1], Some(vec![b'v', 1])),
            (vec![2], Some(vec![b'v', 2])),
            (vec![3], Some(vec![b'v', 3])),
            (vec![4], Some(vec![b'v', 4])),
        ];

        if desc {
            expected_result = expected_result.into_iter().rev().collect();
        }

        let scanner = ScannerBuilder::new(snapshot.clone(), 30, desc)
            .build()
            .unwrap();
        check_scan_result(scanner, &expected_result);

        let scanner = ScannerBuilder::new(snapshot.clone(), 70, desc)
            .build()
            .unwrap();
        check_scan_result(scanner, &expected_result);

        let scanner = ScannerBuilder::new(snapshot.clone(), 103, desc)
            .build()
            .unwrap();
        check_scan_result(scanner, &expected_result);

        // The value of key 4 is locked at 105 so that it can't be read at 106
        if desc {
            expected_result[0].1 = None;
        } else {
            expected_result[4].1 = None;
        }
        let scanner = ScannerBuilder::new(snapshot, 106, desc).build().unwrap();
        check_scan_result(scanner, &expected_result);
    }

    #[test]
    fn test_scan_with_lock_and_write() {
        test_scan_with_lock_and_write_impl(true);
        test_scan_with_lock_and_write_impl(false);
    }

    #[test]
    fn test_scan_with_lock() {
        test_scan_with_lock_impl(false);
        test_scan_with_lock_impl(true);
    }
}<|MERGE_RESOLUTION|>--- conflicted
+++ resolved
@@ -16,12 +16,7 @@
     Cursor, CursorBuilder, Key, ScanMode, Scanner as StoreScanner, Snapshot, Statistics, Value,
 };
 
-<<<<<<< HEAD
-use self::backward::BackwardScanner;
-use self::forward::ForwardScanner;
 pub use self::range_forward::RangeForwardScanner;
-=======
->>>>>>> ca982c72
 pub use self::txn_entry::Scanner as EntryScanner;
 
 pub struct ScannerBuilder<S: Snapshot>(ScannerConfig<S>);
@@ -93,9 +88,9 @@
     }
 
     pub fn build_forward_range_scanner(mut self) -> failure::Fallible<RangeForwardScanner<S>> {
-        assert!(!self.desc);
-        let lock_cursor = self.create_cf_cursor(CF_LOCK)?;
-        let write_cursor = self.create_cf_cursor(CF_WRITE)?;
+        assert!(!self.0.desc);
+        let lock_cursor = self.0.create_cf_cursor(CF_LOCK)?;
+        let write_cursor = self.0.create_cf_cursor(CF_WRITE)?;
         RangeForwardScanner::new(self.0, lock_cursor, write_cursor)
     }
 
