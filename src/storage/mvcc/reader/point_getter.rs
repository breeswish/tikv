// Copyright 2019 TiKV Project Authors. Licensed under Apache-2.0.

use keys::{PhysicalKey, PhysicalKeySlice, ToPhysicalKeySlice};
use kvproto::kvrpcpb::IsolationLevel;

use crate::storage::mvcc::write::{WriteRef, WriteType};
use crate::storage::mvcc::{default_not_found_error, Lock, Result};
use crate::storage::{Cursor, CursorBuilder, ScanMode, Snapshot, Statistics, Value, CF_LOCK};
use crate::storage::{CF_DEFAULT, CF_WRITE};

/// `PointGetter` factory.
pub struct PointGetterBuilder<S: Snapshot> {
    snapshot: S,
    multi: bool,
    fill_cache: bool,
    omit_value: bool,
    isolation_level: IsolationLevel,
    ts: u64,
}

impl<S: Snapshot> PointGetterBuilder<S> {
    /// Initialize a new `PointGetterBuilder`.
    pub fn new(snapshot: S, ts: u64) -> Self {
        Self {
            snapshot,
            multi: true,
            fill_cache: true,
            omit_value: false,
            isolation_level: IsolationLevel::Si,
            ts,
        }
    }

    /// Set whether or not to get multiple keys.
    ///
    /// Defaults to `true`.
    #[inline]
    pub fn multi(mut self, multi: bool) -> Self {
        self.multi = multi;
        self
    }

    /// Set whether or not read operations should fill the cache.
    ///
    /// Defaults to `true`.
    #[inline]
    pub fn fill_cache(mut self, fill_cache: bool) -> Self {
        self.fill_cache = fill_cache;
        self
    }

    /// Set whether values of the user key should be omitted. When `omit_value` is `true`, the
    /// length of returned value will be 0.
    ///
    /// Previously this option is called `key_only`.
    ///
    /// Defaults to `false`.
    #[inline]
    pub fn omit_value(mut self, omit_value: bool) -> Self {
        self.omit_value = omit_value;
        self
    }

    /// Set the isolation level.
    ///
    /// Defaults to `IsolationLevel::Si`.
    #[inline]
    pub fn isolation_level(mut self, isolation_level: IsolationLevel) -> Self {
        self.isolation_level = isolation_level;
        self
    }

    /// Build `PointGetter` from the current configuration.
    pub fn build(self) -> Result<PointGetter<S>> {
        // If we only want to get single value, we can use prefix seek.
        let write_cursor = CursorBuilder::new(&self.snapshot, CF_WRITE)
            .fill_cache(self.fill_cache)
            .prefix_seek(!self.multi)
            .scan_mode(if self.multi {
                ScanMode::Mixed
            } else {
                ScanMode::Forward
            })
            .build()?;

        Ok(PointGetter {
            snapshot: self.snapshot,
            multi: self.multi,
            omit_value: self.omit_value,
            isolation_level: self.isolation_level,
            ts: self.ts,

            statistics: Statistics::default(),

            write_cursor,
            key_buffer: S::Key::alloc_new(),

            drained: false,
        })
    }
}

/// This struct can be used to get the value of user keys. Internally, rollbacks are ignored and
/// smaller version will be tried. If the isolation level is Si, locks will be checked first.
///
/// Use `PointGetterBuilder` to build `PointGetter`.
pub struct PointGetter<S: Snapshot> {
    snapshot: S,
    multi: bool,
    omit_value: bool,
    isolation_level: IsolationLevel,
    ts: u64,

    statistics: Statistics,

    write_cursor: Cursor<S::Iter>,
    key_buffer: S::Key,

    /// Indicating whether or not this structure can serve more requests. It is meaningful only
    /// when `multi == false`, to protect from producing undefined values when trying to get
    /// multiple values under `multi == false`.
    drained: bool,
}

impl<S: Snapshot> PointGetter<S> {
    /// Take out and reset the statistics collected so far.
    #[inline]
    pub fn take_statistics(&mut self) -> Statistics {
        std::mem::replace(&mut self.statistics, Statistics::default())
    }

    /// Get the value of a user key.
    ///
    /// If `multi == false`, this function must be called only once. Future calls return nothing.
    pub fn get(
        &mut self,
        key_without_ts: impl ToPhysicalKeySlice<<S::Key as PhysicalKey>::Slice>, //&<S::Key as PhysicalKey>::Slice,
    ) -> Result<Option<Value>> {
        let key_without_ts = key_without_ts.to_physical_slice_container();

        if !self.multi {
            // Protect from calling `get()` multiple times when `multi == false`.
            if self.drained {
                return Ok(None);
            } else {
                self.drained = true;
            }
        }

        match self.isolation_level {
            IsolationLevel::Si => {
                // Check for locks that signal concurrent writes in Si.
                self.load_and_check_lock(&*key_without_ts)?;
            }
            IsolationLevel::Rc => {}
        }

        self.load_data(&*key_without_ts)
    }

    /// Get a lock of a user key in the lock CF. If lock exists, it will be checked to
    /// see whether it conflicts with the given `ts`.
    ///
    /// In common cases we expect to get nothing in lock cf. Using a `get_cf` instead of `seek`
    /// is fast in such cases due to no need for RocksDB to continue move and skip deleted entries
    /// until find a user key.
    fn load_and_check_lock(
        &mut self,
        key_without_ts: &<S::Key as PhysicalKey>::Slice,
    ) -> Result<()> {
        self.statistics.lock.get += 1;
        let lock_value = self.snapshot.get_cf(CF_LOCK, key_without_ts)?;

        if let Some(ref lock_value) = lock_value {
            self.statistics.lock.processed += 1;
            let lock = Lock::parse(lock_value)?;
<<<<<<< HEAD
            super::util::check_lock(user_key.as_logical_key_slice(), self.ts, lock)
=======
            super::util::check_lock(key_without_ts.as_logical_slice(), self.ts, lock)
>>>>>>> f361a1a4
        } else {
            Ok(())
        }
    }

    /// Load the value.
    ///
    /// First, a correct version info in the Write CF will be sought. Then, value will be loaded
    /// from Default CF if necessary.
    fn load_data(
        &mut self,
        key_without_ts: &<S::Key as PhysicalKey>::Slice,
    ) -> Result<Option<Value>> {
        self.key_buffer.reset_from_physical_slice(key_without_ts);
        {
            let key = self.key_buffer.with_ts_temporarily(self.ts);
            if !self
                .write_cursor
                .seek(key.as_physical_slice(), &mut self.statistics.write)?
            {
                return Ok(None);
            }
        }

        loop {
            // We may seek to another key. In this case, it means we cannot find the specified key.
            {
                let cursor_key = self.write_cursor.physical_key(&mut self.statistics.write);
                if cursor_key.as_physical_slice_without_ts() != self.key_buffer.as_physical_slice()
                {
                    return Ok(None);
                }
            }

            self.statistics.write.processed += 1;
            let write = WriteRef::parse(self.write_cursor.value(&mut self.statistics.write))?;

            match write.write_type {
                WriteType::Put => {
<<<<<<< HEAD
                    if self.omit_value {
                        return Ok(Some(vec![]));
                    }
                    match write.short_value {
                        Some(value) => {
                            // Value is carried in `write`.
                            return Ok(Some(value.to_vec()));
                        }
                        None => {
                            let start_ts = write.start_ts;
                            return Ok(Some(self.load_data_from_default_cf(start_ts, user_key)?));
                        }
                    }
=======
                    return Ok(Some(self.load_data_by_write(write)?));
>>>>>>> f361a1a4
                }
                WriteType::Delete => {
                    return Ok(None);
                }
                WriteType::Lock | WriteType::Rollback => {
                    // Continue iterate next `write`.
                }
            }

            if !self.write_cursor.next(&mut self.statistics.write) {
                return Ok(None);
            }
        }
    }

<<<<<<< HEAD
=======
    /// Load the value by the given `write`. If value is carried in `write`, it will be returned
    /// directly. Otherwise there will be a default CF look up.
    fn load_data_by_write(&mut self, write: Write) -> Result<Value> {
        if self.omit_value {
            return Ok(vec![]);
        }
        match write.short_value {
            Some(value) => {
                // Value is carried in `write`.
                Ok(value)
            }
            None => self.load_data_from_default_cf(write),
        }
    }

>>>>>>> f361a1a4
    /// Load the value from default CF.
    ///
    /// We assume that mostly the keys given to batch get keys are not very close to each other.
    /// `near_seek` will likely fall back to `seek` in such scenario, which takes 2x time
    /// compared to `get_cf`. Thus we use `get_cf` directly here.
<<<<<<< HEAD
    fn load_data_from_default_cf(&mut self, write_start_ts: u64, user_key: &Key) -> Result<Value> {
        // TODO: Not necessary to receive a `Write`.
        self.statistics.data.get += 1;
        // TODO: We can avoid this clone.
        let value = self
            .snapshot
            .get_cf(CF_DEFAULT, &user_key.clone().append_ts(write_start_ts))?;
=======
    fn load_data_from_default_cf(&mut self, write: Write) -> Result<Value> {
        // TODO: Not necessary to receive a `Write`.
        self.statistics.data.get += 1;

        let value = {
            let key = self.key_buffer.with_ts_temporarily(write.start_ts);
            self.snapshot.get_cf(CF_DEFAULT, key.as_physical_slice())?
        };
>>>>>>> f361a1a4

        if let Some(value) = value {
            self.statistics.data.processed += 1;
            Ok(value)
        } else {
            Err(default_not_found_error(
<<<<<<< HEAD
                user_key.to_raw()?,
=======
                self.key_buffer.as_logical_slice().alloc_to_user_vec()?,
                write,
>>>>>>> f361a1a4
                "load_data_from_default_cf",
            ))
        }
    }
}

#[cfg(test)]
mod tests {
    use super::*;

    use engine::rocks::SyncSnapshot;
    use kvproto::kvrpcpb::{Context, IsolationLevel};

    use crate::storage::mvcc::tests::*;
    use crate::storage::SHORT_VALUE_MAX_LEN;
    use crate::storage::{CFStatistics, Engine, Key, RocksEngine, TestEngineBuilder};

    fn new_multi_point_getter<E: Engine>(engine: &E, ts: u64) -> PointGetter<E::Snap> {
        let snapshot = engine.snapshot(&Context::new()).unwrap();
        PointGetterBuilder::new(snapshot, ts)
            .isolation_level(IsolationLevel::Si)
            .build()
            .unwrap()
    }

    fn new_single_point_getter<E: Engine>(engine: &E, ts: u64) -> PointGetter<E::Snap> {
        let snapshot = engine.snapshot(&Context::new()).unwrap();
        PointGetterBuilder::new(snapshot, ts)
            .isolation_level(IsolationLevel::Si)
            .multi(false)
            .build()
            .unwrap()
    }

    fn must_get_key<S: Snapshot>(point_getter: &mut PointGetter<S>, key: &[u8]) {
        assert!(point_getter.get(&Key::from_raw(key)).unwrap().is_some());
    }

    fn must_get_value<S: Snapshot>(point_getter: &mut PointGetter<S>, key: &[u8], prefix: &[u8]) {
        let val = point_getter.get(&Key::from_raw(key)).unwrap().unwrap();
        assert!(val.starts_with(prefix));
    }

    fn must_get_none<S: Snapshot>(point_getter: &mut PointGetter<S>, key: &[u8]) {
        assert!(point_getter.get(&Key::from_raw(key)).unwrap().is_none());
    }

    fn must_get_err<S: Snapshot>(point_getter: &mut PointGetter<S>, key: &[u8]) {
        assert!(point_getter.get(&Key::from_raw(key)).is_err());
    }

    fn assert_seek_next_prev(stat: &CFStatistics, seek: usize, next: usize, prev: usize) {
        assert_eq!(
            stat.seek, seek,
            "expect seek to be {}, got {}",
            seek, stat.seek
        );
        assert_eq!(
            stat.next, next,
            "expect next to be {}, got {}",
            next, stat.next
        );
        assert_eq!(
            stat.prev, prev,
            "expect prev to be {}, got {}",
            prev, stat.prev
        );
    }

    /// Builds a sample engine with the following data:
    /// LOCK    bar                     (commit at 11)
    /// PUT     bar     -> barvvv...    (commit at 5)
    /// PUT     box     -> boxvv....    (commit at 9)
    /// DELETE  foo1                    (commit at 9)
    /// PUT     foo1    -> foo1vv...    (commit at 3)
    /// LOCK    foo2                    (commit at 101)
    /// ...
    /// LOCK    foo2                    (commit at 23)
    /// LOCK    foo2                    (commit at 21)
    /// PUT     foo2    -> foo2vv...    (commit at 5)
    /// DELETE  xxx                     (commit at 7)
    /// PUT     zz       -> zvzv....    (commit at 103)
    fn new_sample_engine() -> RocksEngine {
        let suffix = "v".repeat(SHORT_VALUE_MAX_LEN + 1);
        let engine = TestEngineBuilder::new().build().unwrap();
        must_prewrite_put(
            &engine,
            b"foo1",
            &format!("foo1{}", suffix).into_bytes(),
            b"foo1",
            2,
        );
        must_commit(&engine, b"foo1", 2, 3);
        must_prewrite_put(
            &engine,
            b"foo2",
            &format!("foo2{}", suffix).into_bytes(),
            b"foo2",
            4,
        );
        must_prewrite_put(
            &engine,
            b"bar",
            &format!("bar{}", suffix).into_bytes(),
            b"foo2",
            4,
        );
        must_commit(&engine, b"foo2", 4, 5);
        must_commit(&engine, b"bar", 4, 5);
        must_prewrite_delete(&engine, b"xxx", b"xxx", 6);
        must_commit(&engine, b"xxx", 6, 7);
        must_prewrite_put(
            &engine,
            b"box",
            &format!("box{}", suffix).into_bytes(),
            b"box",
            8,
        );
        must_prewrite_delete(&engine, b"foo1", b"box", 8);
        must_commit(&engine, b"box", 8, 9);
        must_commit(&engine, b"foo1", 8, 9);
        must_prewrite_lock(&engine, b"bar", b"bar", 10);
        must_commit(&engine, b"bar", 10, 11);
        for i in 20..100 {
            if i % 2 == 0 {
                must_prewrite_lock(&engine, b"foo2", b"foo2", i);
                must_commit(&engine, b"foo2", i, i + 1);
            }
        }
        must_prewrite_put(
            &engine,
            b"zz",
            &format!("zz{}", suffix).into_bytes(),
            b"zz",
            102,
        );
        must_commit(&engine, b"zz", 102, 103);
        engine
    }

    /// Builds a sample engine that contains transactions on the way and some short
    /// values embedded in the write CF. The data is as follows:
    /// DELETE  bar                     (start at 4)
    /// PUT     bar     -> barval       (commit at 3)
    /// PUT     foo1    -> foo1vv...    (commit at 3)
    /// PUT     foo2    -> foo2vv...    (start at 4)
    fn new_sample_engine_2() -> RocksEngine {
        let suffix = "v".repeat(SHORT_VALUE_MAX_LEN + 1);
        let engine = TestEngineBuilder::new().build().unwrap();
        must_prewrite_put(
            &engine,
            b"foo1",
            &format!("foo1{}", suffix).into_bytes(),
            b"foo1",
            2,
        );
        must_prewrite_put(&engine, b"bar", b"barval", b"foo1", 2);
        must_commit(&engine, b"foo1", 2, 3);
        must_commit(&engine, b"bar", 2, 3);

        must_prewrite_put(
            &engine,
            b"foo2",
            &format!("foo2{}", suffix).into_bytes(),
            b"foo2",
            4,
        );
        must_prewrite_delete(&engine, b"bar", b"foo2", 4);
        engine
    }

    /// No ts larger than get ts
    #[test]
    fn test_multi_basic_1() {
        let engine = new_sample_engine();

        let mut getter = new_multi_point_getter(&engine, 200);

        // Get a deleted key
        must_get_none(&mut getter, b"foo1");
        let s = getter.take_statistics();
        assert_seek_next_prev(&s.write, 1, 0, 0);
        // Get again
        must_get_none(&mut getter, b"foo1");
        let s = getter.take_statistics();
        assert_seek_next_prev(&s.write, 1, 0, 0);

        // Get a key that exists
        must_get_value(&mut getter, b"foo2", b"foo2v");
        let s = getter.take_statistics();
        // We have to check every version
        assert_seek_next_prev(&s.write, 1, 40, 0);
        // Get again
        must_get_value(&mut getter, b"foo2", b"foo2v");
        let s = getter.take_statistics();
        assert_seek_next_prev(&s.write, 1, 40, 0);

        // Get a smaller key
        must_get_none(&mut getter, b"foo1");
        let s = getter.take_statistics();
        assert_seek_next_prev(&s.write, 1, 0, 0);

        // Get a key that does not exist
        must_get_none(&mut getter, b"z");
        let s = getter.take_statistics();
        assert_seek_next_prev(&s.write, 1, 0, 0);

        // Get a key that exists
        must_get_value(&mut getter, b"zz", b"zzv");
        let s = getter.take_statistics();
        assert_seek_next_prev(&s.write, 1, 0, 0);
        // Get again
        must_get_value(&mut getter, b"zz", b"zzv");
        let s = getter.take_statistics();
        assert_seek_next_prev(&s.write, 1, 0, 0);
    }

    /// Some ts larger than get ts
    #[test]
    fn test_multi_basic_2() {
        let engine = new_sample_engine();

        let mut getter = new_multi_point_getter(&engine, 5);

        must_get_value(&mut getter, b"bar", b"barv");
        let s = getter.take_statistics();
        assert_seek_next_prev(&s.write, 1, 0, 0);

        must_get_value(&mut getter, b"bar", b"barv");
        let s = getter.take_statistics();
        assert_seek_next_prev(&s.write, 1, 0, 0);

        must_get_none(&mut getter, b"bo");
        let s = getter.take_statistics();
        assert_seek_next_prev(&s.write, 1, 0, 0);

        must_get_none(&mut getter, b"box");
        let s = getter.take_statistics();
        assert_seek_next_prev(&s.write, 1, 0, 0);

        must_get_value(&mut getter, b"foo1", b"foo1");
        let s = getter.take_statistics();
        assert_seek_next_prev(&s.write, 1, 0, 0);

        must_get_none(&mut getter, b"zz");
        let s = getter.take_statistics();
        assert_seek_next_prev(&s.write, 1, 0, 0);

        must_get_value(&mut getter, b"foo1", b"foo1");
        let s = getter.take_statistics();
        assert_seek_next_prev(&s.write, 1, 0, 0);

        must_get_value(&mut getter, b"bar", b"barv");
        let s = getter.take_statistics();
        assert_seek_next_prev(&s.write, 1, 0, 0);
    }

    /// All ts larger than get ts
    #[test]
    fn test_multi_basic_3() {
        let engine = new_sample_engine();

        let mut getter = new_multi_point_getter(&engine, 2);

        must_get_none(&mut getter, b"foo1");
        let s = getter.take_statistics();
        assert_seek_next_prev(&s.write, 1, 0, 0);

        must_get_none(&mut getter, b"non_exist");
        let s = getter.take_statistics();
        assert_seek_next_prev(&s.write, 1, 0, 0);

        must_get_none(&mut getter, b"foo1");
        must_get_none(&mut getter, b"foo0");
        let s = getter.take_statistics();
        assert_seek_next_prev(&s.write, 2, 0, 0);
    }

    /// There are some locks in the Lock CF.
    #[test]
    fn test_multi_locked() {
        let engine = new_sample_engine_2();

        let mut getter = new_multi_point_getter(&engine, 1);
        must_get_none(&mut getter, b"a");
        must_get_none(&mut getter, b"bar");
        must_get_none(&mut getter, b"foo1");
        must_get_none(&mut getter, b"foo2");
        let s = getter.take_statistics();
        assert_seek_next_prev(&s.write, 3, 0, 0);

        let mut getter = new_multi_point_getter(&engine, 3);
        must_get_none(&mut getter, b"a");
        must_get_value(&mut getter, b"bar", b"barv");
        must_get_value(&mut getter, b"bar", b"barv");
        must_get_value(&mut getter, b"foo1", b"foo1v");
        must_get_value(&mut getter, b"foo1", b"foo1v");
        must_get_none(&mut getter, b"foo2");
        must_get_none(&mut getter, b"foo2");
        let s = getter.take_statistics();
        assert_seek_next_prev(&s.write, 6, 0, 0);

        let mut getter = new_multi_point_getter(&engine, 4);
        must_get_none(&mut getter, b"a");
        must_get_err(&mut getter, b"bar");
        must_get_err(&mut getter, b"bar");
        must_get_value(&mut getter, b"foo1", b"foo1v");
        must_get_err(&mut getter, b"foo2");
        must_get_none(&mut getter, b"zz");
        let s = getter.take_statistics();
        assert_seek_next_prev(&s.write, 3, 0, 0);
    }

    /// Single Point Getter can only get once.
    #[test]
    fn test_single_basic() {
        let engine = new_sample_engine_2();

        let mut getter = new_single_point_getter(&engine, 1);
        must_get_none(&mut getter, b"foo1");

        let mut getter = new_single_point_getter(&engine, 3);
        must_get_value(&mut getter, b"bar", b"barv");
        must_get_none(&mut getter, b"bar");
        must_get_none(&mut getter, b"foo1");

        let mut getter = new_single_point_getter(&engine, 3);
        must_get_value(&mut getter, b"foo1", b"foo1v");
        must_get_none(&mut getter, b"foo2");

        let mut getter = new_single_point_getter(&engine, 3);
        must_get_none(&mut getter, b"foo2");
        must_get_none(&mut getter, b"foo2");

        let mut getter = new_single_point_getter(&engine, 4);
        must_get_err(&mut getter, b"bar");
        must_get_none(&mut getter, b"bar");
        must_get_none(&mut getter, b"a");
        must_get_none(&mut getter, b"foo1");

        let mut getter = new_single_point_getter(&engine, 4);
        must_get_value(&mut getter, b"foo1", b"foo1v");
        must_get_none(&mut getter, b"foo1");
    }

    #[test]
    fn test_omit_value() {
        let engine = new_sample_engine_2();

        let snapshot = engine.snapshot(&Context::new()).unwrap();

        let mut getter = PointGetterBuilder::new(snapshot.clone(), 4)
            .isolation_level(IsolationLevel::Si)
            .omit_value(true)
            .build()
            .unwrap();
        must_get_err(&mut getter, b"bar");
        must_get_key(&mut getter, b"foo1");
        must_get_err(&mut getter, b"foo2");
        must_get_none(&mut getter, b"foo3");

        fn new_omit_value_single_point_getter(
            snapshot: SyncSnapshot,
            ts: u64,
        ) -> PointGetter<SyncSnapshot> {
            PointGetterBuilder::new(snapshot, ts)
                .isolation_level(IsolationLevel::Si)
                .omit_value(true)
                .multi(false)
                .build()
                .unwrap()
        }

        let mut getter = new_omit_value_single_point_getter(snapshot.clone(), 4);
        must_get_err(&mut getter, b"bar");
        must_get_none(&mut getter, b"bar");

        let mut getter = new_omit_value_single_point_getter(snapshot.clone(), 4);
        must_get_key(&mut getter, b"foo1");
        must_get_none(&mut getter, b"foo1");

        let mut getter = new_omit_value_single_point_getter(snapshot.clone(), 4);
        must_get_none(&mut getter, b"foo3");
        must_get_none(&mut getter, b"foo3");
    }

    #[test]
    fn test_get_latest_value() {
        let engine = TestEngineBuilder::new().build().unwrap();

        let (key, val) = (b"foo", b"bar");
        must_prewrite_put(&engine, key, val, key, 10);
        must_commit(&engine, key, 10, 20);

        let mut getter = new_single_point_getter(&engine, std::u64::MAX);
        must_get_value(&mut getter, key, val);

        // Ignore the primary lock if read with max ts.
        must_prewrite_delete(&engine, key, key, 30);
        let mut getter = new_single_point_getter(&engine, std::u64::MAX);
        must_get_value(&mut getter, key, val);
        must_rollback(&engine, key, 30);

        // Should not ignore the secondary lock even though reading the latest version
        must_prewrite_delete(&engine, key, b"bar", 40);
        let mut getter = new_single_point_getter(&engine, std::u64::MAX);
        must_get_err(&mut getter, key);
        must_rollback(&engine, key, 40);

        // Should get the latest committed value if there is a primary lock with a ts less than
        // the latest Write's commit_ts.
        //
        // write.start_ts(10) < primary_lock.start_ts(15) < write.commit_ts(20)
        must_acquire_pessimistic_lock(&engine, key, key, 15, 50);
        must_pessimistic_prewrite_delete(&engine, key, key, 15, 50, true);
        let mut getter = new_single_point_getter(&engine, std::u64::MAX);
        must_get_value(&mut getter, key, val);
    }
}<|MERGE_RESOLUTION|>--- conflicted
+++ resolved
@@ -174,11 +174,7 @@
         if let Some(ref lock_value) = lock_value {
             self.statistics.lock.processed += 1;
             let lock = Lock::parse(lock_value)?;
-<<<<<<< HEAD
-            super::util::check_lock(user_key.as_logical_key_slice(), self.ts, lock)
-=======
             super::util::check_lock(key_without_ts.as_logical_slice(), self.ts, lock)
->>>>>>> f361a1a4
         } else {
             Ok(())
         }
@@ -218,7 +214,6 @@
 
             match write.write_type {
                 WriteType::Put => {
-<<<<<<< HEAD
                     if self.omit_value {
                         return Ok(Some(vec![]));
                     }
@@ -229,12 +224,9 @@
                         }
                         None => {
                             let start_ts = write.start_ts;
-                            return Ok(Some(self.load_data_from_default_cf(start_ts, user_key)?));
+                            return Ok(Some(self.load_data_from_default_cf(start_ts)?));
                         }
                     }
-=======
-                    return Ok(Some(self.load_data_by_write(write)?));
->>>>>>> f361a1a4
                 }
                 WriteType::Delete => {
                     return Ok(None);
@@ -250,59 +242,26 @@
         }
     }
 
-<<<<<<< HEAD
-=======
-    /// Load the value by the given `write`. If value is carried in `write`, it will be returned
-    /// directly. Otherwise there will be a default CF look up.
-    fn load_data_by_write(&mut self, write: Write) -> Result<Value> {
-        if self.omit_value {
-            return Ok(vec![]);
-        }
-        match write.short_value {
-            Some(value) => {
-                // Value is carried in `write`.
-                Ok(value)
-            }
-            None => self.load_data_from_default_cf(write),
-        }
-    }
-
->>>>>>> f361a1a4
     /// Load the value from default CF.
     ///
     /// We assume that mostly the keys given to batch get keys are not very close to each other.
     /// `near_seek` will likely fall back to `seek` in such scenario, which takes 2x time
     /// compared to `get_cf`. Thus we use `get_cf` directly here.
-<<<<<<< HEAD
-    fn load_data_from_default_cf(&mut self, write_start_ts: u64, user_key: &Key) -> Result<Value> {
+    fn load_data_from_default_cf(&mut self, write_start_ts: u64) -> Result<Value> {
         // TODO: Not necessary to receive a `Write`.
         self.statistics.data.get += 1;
-        // TODO: We can avoid this clone.
-        let value = self
-            .snapshot
-            .get_cf(CF_DEFAULT, &user_key.clone().append_ts(write_start_ts))?;
-=======
-    fn load_data_from_default_cf(&mut self, write: Write) -> Result<Value> {
-        // TODO: Not necessary to receive a `Write`.
-        self.statistics.data.get += 1;
 
         let value = {
-            let key = self.key_buffer.with_ts_temporarily(write.start_ts);
+            let key = self.key_buffer.with_ts_temporarily(write_start_ts);
             self.snapshot.get_cf(CF_DEFAULT, key.as_physical_slice())?
         };
->>>>>>> f361a1a4
 
         if let Some(value) = value {
             self.statistics.data.processed += 1;
             Ok(value)
         } else {
             Err(default_not_found_error(
-<<<<<<< HEAD
-                user_key.to_raw()?,
-=======
                 self.key_buffer.as_logical_slice().alloc_to_user_vec()?,
-                write,
->>>>>>> f361a1a4
                 "load_data_from_default_cf",
             ))
         }
