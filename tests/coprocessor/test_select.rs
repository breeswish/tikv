// Copyright 2016 PingCAP, Inc.
//
// Licensed under the Apache License, Version 2.0 (the "License");
// you may not use this file except in compliance with the License.
// You may obtain a copy of the License at
//
//     http://www.apache.org/licenses/LICENSE-2.0
//
// Unless required by applicable law or agreed to in writing, software
// distributed under the License is distributed on an "AS IS" BASIS,
// See the License for the specific language governing permissions and
// limitations under the License.

use std::collections::{BTreeMap, HashMap};
use std::{cmp, mem};
use std::sync::mpsc;
use std::sync::atomic::{AtomicUsize, Ordering};
use std::i64;
use std::thread;
use std::time::Duration;
use futures::{Future, Stream};
<<<<<<< HEAD
use futures::sync::mpsc as futures_mpsc;
=======
>>>>>>> 858024f1

use tikv::coprocessor::*;
use kvproto::kvrpcpb::Context;
use tikv::coprocessor::codec::{datum, table, Datum};
use tikv::coprocessor::codec::datum::DatumDecoder;
use tikv::util;
use tikv::util::codec::number::*;
use tikv::server::{Config, OnResponse};
use tikv::server::readpool::{self, ReadPool};
use tikv::storage::{self, Key, Mutation, ALL_CFS};
use tikv::storage::engine::{self, Engine, TEMP_DIR};
use tikv::util::worker::{Builder as WorkerBuilder, Worker};
use tikv::util::futurepool::FuturePool;
use kvproto::coprocessor::{KeyRange, Request, Response};
use tipb::select::{Chunk, DAGRequest, EncodeType, SelectResponse, StreamResponse};
use tipb::executor::{Aggregation, ExecType, Executor, IndexScan, Limit, Selection, TableScan, TopN};
use tipb::schema::{self, ColumnInfo};
use tipb::expression::{ByItem, Expr, ExprType, ScalarFuncSig};
use protobuf::{Message, RepeatedField};

use raftstore::util::MAX_LEADER_LEASE;
use storage::sync_storage::SyncStorage;
use storage::util::new_raft_engine;

const FLAG_IGNORE_TRUNCATE: u64 = 1;

static ID_GENERATOR: AtomicUsize = AtomicUsize::new(1);

const TYPE_VAR_CHAR: i32 = 1;
const TYPE_LONG: i32 = 2;

pub fn next_id() -> i64 {
    ID_GENERATOR.fetch_add(1, Ordering::Relaxed) as i64
}

fn check_chunk_datum_count(chunks: &[Chunk], datum_limit: usize) {
    let mut iter = chunks.iter();
    let res = iter.any(|x| x.get_rows_data().decode().unwrap().len() != datum_limit);
    if res {
        assert!(iter.next().is_none());
    }
}

struct DAGChunkSpliter {
    chunks: Vec<Chunk>,
    datums: Vec<Datum>,
    col_cnt: usize,
}

impl DAGChunkSpliter {
    fn new(chunks: Vec<Chunk>, col_cnt: usize) -> DAGChunkSpliter {
        DAGChunkSpliter {
            chunks: chunks,
            col_cnt: col_cnt,
            datums: Vec::with_capacity(0),
        }
    }
}

impl Iterator for DAGChunkSpliter {
    type Item = Vec<Datum>;

    fn next(&mut self) -> Option<Vec<Datum>> {
        loop {
            if self.chunks.is_empty() && self.datums.is_empty() {
                return None;
            } else if self.datums.is_empty() {
                let chunk = self.chunks.remove(0);
                let mut data = chunk.get_rows_data();
                self.datums = data.decode().unwrap();
                continue;
            }
            assert_eq!(self.datums.len() >= self.col_cnt, true);
            let mut cols = self.datums.split_off(self.col_cnt);
            mem::swap(&mut self.datums, &mut cols);
            return Some(cols);
        }
    }
}

#[derive(Clone, Copy)]
pub struct Column {
    id: i64,
    col_type: i32,
    // negative means not a index key, 0 means primary key, positive means normal index key.
    pub index: i64,
    default_val: Option<i64>, // TODO: change it to Vec<u8> if other type value is needed for test.
}

struct ColumnBuilder {
    col_type: i32,
    index: i64,
    default_val: Option<i64>,
}

impl ColumnBuilder {
    fn new() -> ColumnBuilder {
        ColumnBuilder {
            col_type: TYPE_LONG,
            index: -1,
            default_val: None,
        }
    }

    fn col_type(mut self, t: i32) -> ColumnBuilder {
        self.col_type = t;
        self
    }

    fn primary_key(mut self, b: bool) -> ColumnBuilder {
        if b {
            self.index = 0;
        } else {
            self.index = -1;
        }
        self
    }

    fn index_key(mut self, idx_id: i64) -> ColumnBuilder {
        self.index = idx_id;
        self
    }

    fn default(mut self, val: i64) -> ColumnBuilder {
        self.default_val = Some(val);
        self
    }

    fn build(self) -> Column {
        Column {
            id: next_id(),
            col_type: self.col_type,
            index: self.index,
            default_val: self.default_val,
        }
    }
}

pub struct Table {
    id: i64,
    handle_id: i64,
    cols: BTreeMap<i64, Column>,
    idxs: BTreeMap<i64, Vec<i64>>,
}

impl Table {
    fn get_table_info(&self) -> schema::TableInfo {
        let mut tb_info = schema::TableInfo::new();
        tb_info.set_table_id(self.id);
        tb_info.set_columns(RepeatedField::from_vec(self.get_table_columns()));
        tb_info
    }

    pub fn get_table_columns(&self) -> Vec<ColumnInfo> {
        let mut tb_info = Vec::new();
        for col in self.cols.values() {
            let mut c_info = ColumnInfo::new();
            c_info.set_column_id(col.id);
            c_info.set_tp(col.col_type);
            c_info.set_pk_handle(col.index == 0);
            if let Some(dv) = col.default_val {
                c_info.set_default_val(datum::encode_value(&[Datum::I64(dv)]).unwrap())
            }
            tb_info.push(c_info);
        }
        tb_info
    }

    fn get_index_info(&self, index: i64, store_handle: bool) -> schema::IndexInfo {
        let mut idx_info = schema::IndexInfo::new();
        idx_info.set_table_id(self.id);
        idx_info.set_index_id(index);
        let mut has_pk = false;
        for col_id in &self.idxs[&index] {
            let col = self.cols[col_id];
            let mut c_info = ColumnInfo::new();
            c_info.set_tp(col.col_type);
            c_info.set_column_id(col.id);
            if col.id == self.handle_id {
                c_info.set_pk_handle(true);
                has_pk = true
            }
            idx_info.mut_columns().push(c_info);
        }
        if !has_pk && store_handle {
            let mut handle_info = ColumnInfo::new();
            handle_info.set_tp(TYPE_LONG);
            handle_info.set_column_id(-1);
            handle_info.set_pk_handle(true);
            idx_info.mut_columns().push(handle_info);
        }
        idx_info
    }

    pub fn get_select_range(&self) -> KeyRange {
        let mut range = KeyRange::new();
        let mut buf = Vec::with_capacity(8);
        buf.encode_i64(i64::MIN).unwrap();
        range.set_start(table::encode_row_key(self.id, &buf));
        buf.clear();
        buf.encode_i64(i64::MAX).unwrap();
        range.set_end(table::encode_row_key(self.id, &buf));
        range
    }

    pub fn get_index_range(&self, idx: i64) -> KeyRange {
        let mut range = KeyRange::new();
        let mut buf = Vec::with_capacity(8);
        buf.encode_i64(i64::MIN).unwrap();
        range.set_start(table::encode_index_seek_key(self.id, idx, &buf));
        buf.clear();
        buf.encode_i64(i64::MAX).unwrap();
        range.set_end(table::encode_index_seek_key(self.id, idx, &buf));
        range
    }
}

struct TableBuilder {
    handle_id: i64,
    cols: BTreeMap<i64, Column>,
}

impl TableBuilder {
    fn new() -> TableBuilder {
        TableBuilder {
            handle_id: -1,
            cols: BTreeMap::new(),
        }
    }

    fn add_col(mut self, col: Column) -> TableBuilder {
        if col.index == 0 {
            if self.handle_id > 0 {
                self.handle_id = 0;
            } else if self.handle_id < 0 {
                // maybe need to check type.
                self.handle_id = col.id;
            }
        }
        self.cols.insert(col.id, col);
        self
    }

    fn build(mut self) -> Table {
        if self.handle_id <= 0 {
            self.handle_id = next_id();
        }
        let mut idx = BTreeMap::new();
        for (&id, col) in &self.cols {
            if col.index < 0 {
                continue;
            }
            let e = idx.entry(col.index).or_insert_with(Vec::new);
            e.push(id);
        }
        for (id, val) in &mut idx {
            if *id == 0 {
                continue;
            }
            // TODO: support uniq index.
            val.push(self.handle_id);
        }
        Table {
            id: next_id(),
            handle_id: self.handle_id,
            cols: self.cols,
            idxs: idx,
        }
    }
}

struct Insert<'a> {
    store: &'a mut Store,
    table: &'a Table,
    values: BTreeMap<i64, Datum>,
}

impl<'a> Insert<'a> {
    fn new(store: &'a mut Store, table: &'a Table) -> Insert<'a> {
        Insert {
            store: store,
            table: table,
            values: BTreeMap::new(),
        }
    }

    fn set(mut self, col: Column, value: Datum) -> Insert<'a> {
        assert!(self.table.cols.contains_key(&col.id));
        self.values.insert(col.id, value);
        self
    }

    fn execute(self) -> i64 {
        self.execute_with_ctx(Context::new())
    }

    fn execute_with_ctx(self, ctx: Context) -> i64 {
        let handle = self.values
            .get(&self.table.handle_id)
            .cloned()
            .unwrap_or_else(|| Datum::I64(next_id()));
        let key = build_row_key(self.table.id, handle.i64());
        let ids: Vec<_> = self.values.keys().cloned().collect();
        let values: Vec<_> = self.values.values().cloned().collect();
        let value = table::encode_row(values, &ids).unwrap();
        let mut kvs = vec![];
        kvs.push((key, value));
        for (&id, idxs) in &self.table.idxs {
            let mut v: Vec<_> = idxs.iter().map(|id| self.values[id].clone()).collect();
            v.push(handle.clone());
            let encoded = datum::encode_key(&v).unwrap();
            let idx_key = table::encode_index_seek_key(self.table.id, id, &encoded);
            kvs.push((idx_key, vec![0]));
        }
        self.store.put(ctx, kvs);
        handle.i64()
    }
}

struct Delete<'a> {
    store: &'a mut Store,
    table: &'a Table,
}

impl<'a> Delete<'a> {
    fn new(store: &'a mut Store, table: &'a Table) -> Delete<'a> {
        Delete {
            store: store,
            table: table,
        }
    }

    fn execute(self, id: i64, row: Vec<Datum>) {
        let mut values = HashMap::new();
        for (&id, v) in self.table.cols.keys().zip(row) {
            values.insert(id, v);
        }
        let key = build_row_key(self.table.id, id);
        let mut keys = vec![];
        keys.push(key);
        for (&idx_id, idx_cols) in &self.table.idxs {
            let mut v: Vec<_> = idx_cols.iter().map(|id| values[id].clone()).collect();
            v.push(Datum::I64(id));
            let encoded = datum::encode_key(&v).unwrap();
            let idx_key = table::encode_index_seek_key(self.table.id, idx_id, &encoded);
            keys.push(idx_key);
        }
        self.store.delete(keys);
    }
}

pub struct Store {
    store: SyncStorage,
    current_ts: u64,
    handles: Vec<Vec<u8>>,
}

impl Store {
    fn new(engine: Box<Engine>) -> Store {
        let read_pool = ReadPool::new("readpool", &readpool::Config::default_for_test(), || {
            || storage::ReadPoolContext::new(None)
        });
        Store {
            store: SyncStorage::from_engine(engine, &Default::default(), read_pool),
            current_ts: 1,
            handles: vec![],
        }
    }

    fn get_engine(&self) -> Box<Engine> {
        self.store.get_engine()
    }

    fn begin(&mut self) {
        self.current_ts = next_id() as u64;
        self.handles.clear();
    }

    fn insert_into<'a>(&'a mut self, table: &'a Table) -> Insert<'a> {
        Insert::new(self, table)
    }

    fn put(&mut self, ctx: Context, mut kv: Vec<(Vec<u8>, Vec<u8>)>) {
        self.handles.extend(kv.iter().map(|&(ref k, _)| k.clone()));
        let pk = kv[0].0.clone();
        let kv = kv.drain(..)
            .map(|(k, v)| Mutation::Put((Key::from_raw(&k), v)))
            .collect();
        self.store.prewrite(ctx, kv, pk, self.current_ts).unwrap();
    }

    fn delete_from<'a>(&'a mut self, table: &'a Table) -> Delete<'a> {
        Delete::new(self, table)
    }

    fn delete(&mut self, mut keys: Vec<Vec<u8>>) {
        self.handles.extend(keys.clone());
        let pk = keys[0].clone();
        let mutations = keys.drain(..)
            .map(|k| Mutation::Delete(Key::from_raw(&k)))
            .collect();
        self.store
            .prewrite(Context::new(), mutations, pk, self.current_ts)
            .unwrap();
    }

    fn commit(&mut self) {
        self.commit_with_ctx(Context::new());
    }

    fn commit_with_ctx(&mut self, ctx: Context) {
        let handles = self.handles.drain(..).map(|x| Key::from_raw(&x)).collect();
        self.store
            .commit(ctx, handles, self.current_ts, next_id() as u64)
            .unwrap();
    }
}

fn build_row_key(table_id: i64, id: i64) -> Vec<u8> {
    let mut buf = [0; 8];
    (&mut buf as &mut [u8]).encode_i64(id).unwrap();
    table::encode_row_key(table_id, &buf)
}

/// An example table for test purpose.
pub struct ProductTable {
    id: Column,
    pub name: Column,
    pub count: Column,
    pub table: Table,
}

impl ProductTable {
    pub fn new() -> ProductTable {
        let id = ColumnBuilder::new()
            .col_type(TYPE_LONG)
            .primary_key(true)
            .build();
        let idx_id = next_id();
        let name = ColumnBuilder::new()
            .col_type(TYPE_VAR_CHAR)
            .index_key(idx_id)
            .build();
        let count = ColumnBuilder::new()
            .col_type(TYPE_LONG)
            .index_key(idx_id)
            .build();
        let table = TableBuilder::new()
            .add_col(id)
            .add_col(name)
            .add_col(count)
            .build();

        ProductTable {
            id: id,
            name: name,
            count: count,
            table: table,
        }
    }
}

fn init_data_with_engine_and_commit(
    ctx: Context,
    engine: Box<Engine>,
    tbl: &ProductTable,
    vals: &[(i64, Option<&str>, i64)],
    commit: bool,
) -> (Store, Worker<EndPointTask>) {
    init_data_with_details(ctx, engine, tbl, vals, commit, Config::default())
}

fn init_data_with_details(
    ctx: Context,
    engine: Box<Engine>,
    tbl: &ProductTable,
    vals: &[(i64, Option<&str>, i64)],
    commit: bool,
    cfg: Config,
) -> (Store, Worker<EndPointTask>) {
    let mut store = Store::new(engine);

    store.begin();
    for &(id, name, count) in vals {
        store
            .insert_into(&tbl.table)
            .set(tbl.id, Datum::I64(id))
            .set(tbl.name, name.map(|s| s.as_bytes()).into())
            .set(tbl.count, Datum::I64(count))
            .execute_with_ctx(ctx.clone());
    }
    if commit {
        store.commit_with_ctx(ctx);
    }
    let mut end_point = WorkerBuilder::new("test select worker")
        .batch_size(5)
        .create();
    let pool = ReadPool::new("readpool", &readpool::Config::default_for_test(), || {
        || ReadPoolContext::new(None)
    });
    let runner = EndPointHost::new(store.get_engine(), end_point.scheduler(), &cfg, pool);
    end_point.start(runner).unwrap();

    (store, end_point)
}

pub fn init_data_with_commit(
    tbl: &ProductTable,
    vals: &[(i64, Option<&str>, i64)],
    commit: bool,
) -> (Store, Worker<EndPointTask>) {
    let engine = engine::new_local_engine(TEMP_DIR, ALL_CFS).unwrap();
    init_data_with_engine_and_commit(Context::new(), engine, tbl, vals, commit)
}

// This function will create a Product table and initialize with the specified data.
fn init_with_data(
    tbl: &ProductTable,
    vals: &[(i64, Option<&str>, i64)],
) -> (Store, Worker<EndPointTask>) {
    init_data_with_commit(tbl, vals, true)
}

fn offset_for_column(cols: &[ColumnInfo], col_id: i64) -> i64 {
    for (offset, column) in cols.iter().enumerate() {
        if column.get_column_id() == col_id {
            return offset as i64;
        }
    }
    0 as i64
}

struct DAGSelect {
    execs: Vec<Executor>,
    cols: Vec<ColumnInfo>,
    order_by: Vec<ByItem>,
    limit: Option<u64>,
    aggregate: Vec<Expr>,
    group_by: Vec<Expr>,
    key_range: KeyRange,
    output_offsets: Option<Vec<u32>>,
}

impl DAGSelect {
    fn from(table: &Table) -> DAGSelect {
        let mut exec = Executor::new();
        exec.set_tp(ExecType::TypeTableScan);
        let mut tbl_scan = TableScan::new();
        let mut table_info = table.get_table_info();
        tbl_scan.set_table_id(table_info.get_table_id());
        let columns_info = table_info.take_columns();
        tbl_scan.set_columns(columns_info);
        exec.set_tbl_scan(tbl_scan);

        let mut range = KeyRange::new();
        let mut buf = Vec::with_capacity(8);
        buf.encode_i64(i64::MIN).unwrap();
        range.set_start(table::encode_row_key(table.id, &buf));
        buf.clear();
        buf.encode_i64(i64::MAX).unwrap();
        range.set_end(table::encode_row_key(table.id, &buf));

        DAGSelect {
            execs: vec![exec],
            cols: table.get_table_columns(),
            order_by: vec![],
            limit: None,
            aggregate: vec![],
            group_by: vec![],
            key_range: range,
            output_offsets: None,
        }
    }

    fn from_index(table: &Table, index: Column) -> DAGSelect {
        let idx = index.index;
        let mut exec = Executor::new();
        exec.set_tp(ExecType::TypeIndexScan);
        let mut scan = IndexScan::new();
        let mut index_info = table.get_index_info(idx, true);
        scan.set_table_id(index_info.get_table_id());
        scan.set_index_id(idx);

        let columns_info = index_info.take_columns();
        scan.set_columns(columns_info.clone());
        exec.set_idx_scan(scan);

        let range = table.get_index_range(idx);
        DAGSelect {
            execs: vec![exec],
            cols: columns_info.to_vec(),
            order_by: vec![],
            limit: None,
            aggregate: vec![],
            group_by: vec![],
            key_range: range,
            output_offsets: None,
        }
    }

    fn limit(mut self, n: u64) -> DAGSelect {
        self.limit = Some(n);
        self
    }

    fn order_by(mut self, col: Column, desc: bool) -> DAGSelect {
        let col_offset = offset_for_column(&self.cols, col.id);
        let mut item = ByItem::new();
        let mut expr = Expr::new();
        expr.set_tp(ExprType::ColumnRef);
        expr.mut_val().encode_i64(col_offset).unwrap();
        item.set_expr(expr);
        item.set_desc(desc);
        self.order_by.push(item);
        self
    }

    fn count(mut self) -> DAGSelect {
        let mut expr = Expr::new();
        expr.set_tp(ExprType::Count);
        self.aggregate.push(expr);
        self
    }

    fn aggr_col(mut self, col: Column, aggr_t: ExprType) -> DAGSelect {
        let col_offset = offset_for_column(&self.cols, col.id);
        let mut col_expr = Expr::new();
        col_expr.set_tp(ExprType::ColumnRef);
        col_expr.mut_val().encode_i64(col_offset).unwrap();
        let mut expr = Expr::new();
        expr.set_tp(aggr_t);
        expr.mut_children().push(col_expr);
        self.aggregate.push(expr);
        self
    }

    fn first(self, col: Column) -> DAGSelect {
        self.aggr_col(col, ExprType::First)
    }

    fn sum(self, col: Column) -> DAGSelect {
        self.aggr_col(col, ExprType::Sum)
    }

    fn avg(self, col: Column) -> DAGSelect {
        self.aggr_col(col, ExprType::Avg)
    }

    fn max(self, col: Column) -> DAGSelect {
        self.aggr_col(col, ExprType::Max)
    }

    fn min(self, col: Column) -> DAGSelect {
        self.aggr_col(col, ExprType::Min)
    }

    fn bit_and(self, col: Column) -> DAGSelect {
        self.aggr_col(col, ExprType::Agg_BitAnd)
    }

    fn bit_or(self, col: Column) -> DAGSelect {
        self.aggr_col(col, ExprType::Agg_BitOr)
    }

    fn bit_xor(self, col: Column) -> DAGSelect {
        self.aggr_col(col, ExprType::Agg_BitXor)
    }

    fn group_by(mut self, cols: &[Column]) -> DAGSelect {
        for col in cols {
            let offset = offset_for_column(&self.cols, col.id);
            let mut expr = Expr::new();
            expr.set_tp(ExprType::ColumnRef);
            expr.mut_val().encode_i64(offset).unwrap();
            self.group_by.push(expr);
        }
        self
    }

    fn output_offsets(mut self, output_offsets: Option<Vec<u32>>) -> DAGSelect {
        self.output_offsets = output_offsets;
        self
    }

    fn where_expr(mut self, expr: Expr) -> DAGSelect {
        let mut exec = Executor::new();
        exec.set_tp(ExecType::TypeSelection);
        let mut selection = Selection::new();
        selection.mut_conditions().push(expr);
        exec.set_selection(selection);
        self.execs.push(exec);
        self
    }

    fn build(self) -> Request {
        self.build_with(Context::new(), &[0])
    }

    fn build_with(mut self, ctx: Context, flags: &[u64]) -> Request {
        if !self.aggregate.is_empty() || !self.group_by.is_empty() {
            let mut exec = Executor::new();
            exec.set_tp(ExecType::TypeAggregation);
            let mut aggr = Aggregation::new();
            if !self.aggregate.is_empty() {
                aggr.set_agg_func(RepeatedField::from_vec(self.aggregate));
            }

            if !self.group_by.is_empty() {
                aggr.set_group_by(RepeatedField::from_vec(self.group_by));
            }
            exec.set_aggregation(aggr);
            self.execs.push(exec);
        }

        if !self.order_by.is_empty() {
            let mut exec = Executor::new();
            exec.set_tp(ExecType::TypeTopN);
            let mut topn = TopN::new();
            topn.set_order_by(RepeatedField::from_vec(self.order_by));
            if let Some(limit) = self.limit.take() {
                topn.set_limit(limit);
            }
            exec.set_topN(topn);
            self.execs.push(exec);
        }

        if let Some(l) = self.limit.take() {
            let mut exec = Executor::new();
            exec.set_tp(ExecType::TypeLimit);
            let mut limit = Limit::new();
            limit.set_limit(l);
            exec.set_limit(limit);
            self.execs.push(exec);
        }

        let mut dag = DAGRequest::new();
        dag.set_executors(RepeatedField::from_vec(self.execs));
        dag.set_start_ts(next_id() as u64);
        dag.set_flags(flags.iter().fold(0, |acc, f| acc | *f));

        let output_offsets = if self.output_offsets.is_some() {
            self.output_offsets.take().unwrap()
        } else {
            (0..self.cols.len() as u32).collect()
        };
        dag.set_output_offsets(output_offsets);

        let mut req = Request::new();
        req.set_tp(REQ_TYPE_DAG);
        req.set_data(dag.write_to_bytes().unwrap());
        req.set_ranges(RepeatedField::from_vec(vec![self.key_range]));
        req.set_context(ctx);
        req
    }
}

#[test]
fn test_select() {
    let data = vec![
        (1, Some("name:0"), 2),
        (2, Some("name:4"), 3),
        (4, Some("name:3"), 1),
        (5, Some("name:1"), 4),
    ];

    let product = ProductTable::new();
    let (_, mut end_point) = init_with_data(&product, &data);
    // for dag selection
    let req = DAGSelect::from(&product.table).build();
    let mut resp = handle_select(&end_point, req);
    let spliter = DAGChunkSpliter::new(resp.take_chunks().into_vec(), 3);
    for (row, (id, name, cnt)) in spliter.zip(data) {
        let name_datum = name.map(|s| s.as_bytes()).into();
        let expected_encoded =
            datum::encode_value(&[Datum::I64(id), name_datum, cnt.into()]).unwrap();
        let result_encoded = datum::encode_value(&row).unwrap();
        assert_eq!(result_encoded, &*expected_encoded);
    }

    end_point.stop().unwrap().join().unwrap();
}

#[test]
fn test_batch_row_limit() {
    let data = vec![
        (1, Some("name:0"), 2),
        (2, Some("name:4"), 3),
        (4, Some("name:3"), 1),
        (5, Some("name:1"), 4),
    ];
    let batch_row_limit = 3;
    let chunk_datum_limit = batch_row_limit * 3; // we have 3 fields.
    let product = ProductTable::new();
    let (_, mut end_point) = {
        let engine = engine::new_local_engine(TEMP_DIR, ALL_CFS).unwrap();
        let mut cfg = Config::default();
        cfg.end_point_batch_row_limit = batch_row_limit;
        init_data_with_details(Context::new(), engine, &product, &data, true, cfg)
    };

    // for dag selection
    let req = DAGSelect::from(&product.table).build();
    let mut resp = handle_select(&end_point, req);
    check_chunk_datum_count(resp.get_chunks(), chunk_datum_limit);
    let spliter = DAGChunkSpliter::new(resp.take_chunks().into_vec(), 3);
    for (row, (id, name, cnt)) in spliter.zip(data) {
        let name_datum = name.map(|s| s.as_bytes()).into();
        let expected_encoded =
            datum::encode_value(&[Datum::I64(id), name_datum, cnt.into()]).unwrap();
        let result_encoded = datum::encode_value(&row).unwrap();
        assert_eq!(result_encoded, &*expected_encoded);
    }

    end_point.stop().unwrap().join().unwrap();
}

#[test]
fn test_stream_batch_row_limit() {
    let data = vec![
        (1, Some("name:0"), 2),
        (2, Some("name:4"), 3),
        (4, Some("name:3"), 1),
        (5, Some("name:1"), 4),
        (8, Some("name:2"), 4),
    ];

    let product = ProductTable::new();
    let stream_row_limit = 2;
    let (_, mut end_point) = {
        let engine = engine::new_local_engine(TEMP_DIR, ALL_CFS).unwrap();
        let mut cfg = Config::default();
        cfg.end_point_stream_batch_row_limit = stream_row_limit;
        init_data_with_details(Context::new(), engine, &product, &data, true, cfg)
    };

    let req = DAGSelect::from(&product.table).build();
    assert_eq!(req.get_ranges().len(), 1);

    let mut expected_ranges_last_byte = vec![(0, 3), (3, 6), (6, 255)];
    let check_range = move |resp: &Response| {
        let (start_last_byte, end_last_byte) = expected_ranges_last_byte.remove(0);
        let start = resp.get_range().get_start();
        let end = resp.get_range().get_end();
        assert_eq!(start[start.len() - 1], start_last_byte);
        assert_eq!(end[end.len() - 1], end_last_byte);
    };

    let resps = handle_streaming_select(&end_point, req, check_range);
    assert_eq!(resps.len(), 3);

    for (i, resp) in resps.into_iter().enumerate() {
        // For now, we only support default encode type.
        assert_eq!(resp.get_encode_type(), EncodeType::TypeDefault);
        let mut chunk = Chunk::new();
        chunk.merge_from_bytes(resp.get_data()).unwrap();

        let chunks = vec![chunk];
        let chunk_data_limit = stream_row_limit * 3; // we have 3 fields.
        check_chunk_datum_count(&chunks, chunk_data_limit);

        let spliter = DAGChunkSpliter::new(chunks, 3);
        let j = cmp::min((i + 1) * stream_row_limit, data.len());
        let cur_data = &data[i * stream_row_limit..j];
        for (row, &(id, name, cnt)) in spliter.zip(cur_data) {
            let name_datum = name.map(|s| s.as_bytes()).into();
            let expected_encoded =
                datum::encode_value(&[Datum::I64(id), name_datum, cnt.into()]).unwrap();
            let result_encoded = datum::encode_value(&row).unwrap();
            assert_eq!(result_encoded, &*expected_encoded);
        }
    }

    end_point.stop().unwrap().join().unwrap();
}

#[test]
fn test_select_after_lease() {
    let data = vec![
        (1, Some("name:0"), 2),
        (2, Some("name:4"), 3),
        (4, Some("name:3"), 1),
        (5, Some("name:1"), 4),
    ];

    let product = ProductTable::new();
    let (_cluster, raft_engine, ctx) = new_raft_engine(1, "");
    let (_, mut end_point) =
        init_data_with_engine_and_commit(ctx.clone(), raft_engine, &product, &data, true);

    // Sleep until the leader lease is expired.
    thread::sleep(Duration::from_millis(MAX_LEADER_LEASE));
    let req = DAGSelect::from(&product.table).build_with(ctx.clone(), &[0]);
    let mut resp = handle_select(&end_point, req);
    let spliter = DAGChunkSpliter::new(resp.take_chunks().into_vec(), 3);
    for (row, (id, name, cnt)) in spliter.zip(data) {
        let name_datum = name.map(|s| s.as_bytes()).into();
        let expected_encoded =
            datum::encode_value(&[Datum::I64(id), name_datum, cnt.into()]).unwrap();
        let result_encoded = datum::encode_value(&row).unwrap();
        assert_eq!(result_encoded, &*expected_encoded);
    }

    end_point.stop().unwrap().join().unwrap();
}

#[test]
fn test_group_by() {
    let data = vec![
        (1, Some("name:0"), 2),
        (2, Some("name:2"), 3),
        (4, Some("name:0"), 1),
        (5, Some("name:1"), 4),
    ];

    let product = ProductTable::new();
    let (_, mut end_point) = init_with_data(&product, &data);
    // for dag
    let req = DAGSelect::from(&product.table)
        .group_by(&[product.name])
        .build();
    let mut resp = handle_select(&end_point, req);
    // should only have name:0, name:2 and name:1
    let mut row_count = 0;
    let spliter = DAGChunkSpliter::new(resp.take_chunks().into_vec(), 1);
    for (row, name) in spliter.zip(&[b"name:0", b"name:2", b"name:1"]) {
        let expected_encoded = datum::encode_value(&[Datum::Bytes(name.to_vec())]).unwrap();
        let result_encoded = datum::encode_value(&row).unwrap();
        assert_eq!(result_encoded, &*expected_encoded);
        row_count += 1;
    }
    assert_eq!(row_count, 3);

    end_point.stop().unwrap().join().unwrap();
}

#[test]
fn test_aggr_count() {
    let data = vec![
        (1, Some("name:0"), 2),
        (2, Some("name:3"), 3),
        (4, Some("name:0"), 1),
        (5, Some("name:5"), 4),
        (6, Some("name:5"), 4),
        (7, None, 4),
    ];

    let product = ProductTable::new();
    let (_, mut end_point) = init_with_data(&product, &data);
    let exp = vec![
        (Datum::Bytes(b"name:0".to_vec()), 2),
        (Datum::Bytes(b"name:3".to_vec()), 1),
        (Datum::Bytes(b"name:5".to_vec()), 2),
        (Datum::Null, 1),
    ];

    // for dag
    let req = DAGSelect::from(&product.table)
        .count()
        .group_by(&[product.name])
        .build();
    let mut resp = handle_select(&end_point, req);
    let mut row_count = 0;
    let exp_len = exp.len();
    let spliter = DAGChunkSpliter::new(resp.take_chunks().into_vec(), 2);
    for (row, (name, cnt)) in spliter.zip(exp) {
        let expected_datum = vec![Datum::U64(cnt), name];
        let expected_encoded = datum::encode_value(&expected_datum).unwrap();
        let result_encoded = datum::encode_value(&row).unwrap();
        assert_eq!(&*result_encoded, &*expected_encoded);
        row_count += 1;
    }
    assert_eq!(row_count, exp_len);

    let exp = vec![
        (vec![Datum::Bytes(b"name:0".to_vec()), Datum::I64(2)], 1),
        (vec![Datum::Bytes(b"name:3".to_vec()), Datum::I64(3)], 1),
        (vec![Datum::Bytes(b"name:0".to_vec()), Datum::I64(1)], 1),
        (vec![Datum::Bytes(b"name:5".to_vec()), Datum::I64(4)], 2),
        (vec![Datum::Null, Datum::I64(4)], 1),
    ];

    // for dag
    let req = DAGSelect::from(&product.table)
        .count()
        .group_by(&[product.name, product.count])
        .build();
    let mut resp = handle_select(&end_point, req);
    let mut row_count = 0;
    let exp_len = exp.len();
    let spliter = DAGChunkSpliter::new(resp.take_chunks().into_vec(), 3);
    for (row, (gk_data, cnt)) in spliter.zip(exp) {
        let mut expected_datum = vec![Datum::U64(cnt)];
        expected_datum.extend_from_slice(gk_data.as_slice());
        let expected_encoded = datum::encode_value(&expected_datum).unwrap();
        let result_encoded = datum::encode_value(&row).unwrap();
        assert_eq!(&*result_encoded, &*expected_encoded);
        row_count += 1;
    }
    assert_eq!(row_count, exp_len);

    end_point.stop().unwrap().join().unwrap();
}

#[test]
fn test_aggr_first() {
    let data = vec![
        (1, Some("name:0"), 2),
        (2, Some("name:3"), 3),
        (3, Some("name:5"), 3),
        (4, Some("name:0"), 1),
        (5, Some("name:5"), 4),
        (6, Some("name:5"), 4),
        (7, None, 4),
        (8, None, 5),
        (9, Some("name:5"), 5),
        (10, None, 6),
    ];

    let product = ProductTable::new();
    let (_, mut end_point) = init_with_data(&product, &data);

    let exp = vec![
        (Datum::Bytes(b"name:0".to_vec()), 1),
        (Datum::Bytes(b"name:3".to_vec()), 2),
        (Datum::Bytes(b"name:5".to_vec()), 3),
        (Datum::Null, 7),
    ];

    // for dag
    let req = DAGSelect::from(&product.table)
        .first(product.id)
        .group_by(&[product.name])
        .build();
    let mut resp = handle_select(&end_point, req);
    let mut row_count = 0;
    let exp_len = exp.len();
    let spliter = DAGChunkSpliter::new(resp.take_chunks().into_vec(), 2);
    for (row, (name, id)) in spliter.zip(exp) {
        let expected_datum = vec![Datum::I64(id), name];
        let expected_encoded = datum::encode_value(&expected_datum).unwrap();
        let result_encoded = datum::encode_value(&row).unwrap();
        assert_eq!(&*result_encoded, &*expected_encoded);
        row_count += 1;
    }
    assert_eq!(row_count, exp_len);

    let exp = vec![
        (2, Datum::Bytes(b"name:0".to_vec())),
        (3, Datum::Bytes(b"name:3".to_vec())),
        (1, Datum::Bytes(b"name:0".to_vec())),
        (4, Datum::Bytes(b"name:5".to_vec())),
        (5, Datum::Null),
        (6, Datum::Null),
    ];

    // for dag
    let req = DAGSelect::from(&product.table)
        .first(product.name)
        .group_by(&[product.count])
        .build();
    let mut resp = handle_select(&end_point, req);
    let mut row_count = 0;
    let exp_len = exp.len();
    let spliter = DAGChunkSpliter::new(resp.take_chunks().into_vec(), 2);
    for (row, (count, name)) in spliter.zip(exp) {
        let expected_datum = vec![name, Datum::I64(count)];
        let expected_encoded = datum::encode_value(&expected_datum).unwrap();
        let result_encoded = datum::encode_value(&row).unwrap();
        assert_eq!(&*result_encoded, &*expected_encoded);
        row_count += 1;
    }
    assert_eq!(row_count, exp_len);

    end_point.stop().unwrap().join().unwrap();
}

#[test]
fn test_aggr_avg() {
    let data = vec![
        (1, Some("name:0"), 2),
        (2, Some("name:3"), 3),
        (4, Some("name:0"), 1),
        (5, Some("name:5"), 4),
        (6, Some("name:5"), 4),
        (7, None, 4),
    ];

    let product = ProductTable::new();
    let (mut store, mut end_point) = init_with_data(&product, &data);

    store.begin();
    store
        .insert_into(&product.table)
        .set(product.id, Datum::I64(8))
        .set(product.name, Datum::Bytes(b"name:4".to_vec()))
        .set(product.count, Datum::Null)
        .execute();
    store.commit();

    let exp = vec![
        (Datum::Bytes(b"name:0".to_vec()), (Datum::Dec(3.into()), 2)),
        (Datum::Bytes(b"name:3".to_vec()), (Datum::Dec(3.into()), 1)),
        (Datum::Bytes(b"name:5".to_vec()), (Datum::Dec(8.into()), 2)),
        (Datum::Null, (Datum::Dec(4.into()), 1)),
        (Datum::Bytes(b"name:4".to_vec()), (Datum::Null, 0)),
    ];
    // for dag
    let req = DAGSelect::from(&product.table)
        .avg(product.count)
        .group_by(&[product.name])
        .build();
    let mut resp = handle_select(&end_point, req);
    let mut row_count = 0;
    let exp_len = exp.len();
    let spliter = DAGChunkSpliter::new(resp.take_chunks().into_vec(), 3);
    for (row, (name, (sum, cnt))) in spliter.zip(exp) {
        let expected_datum = vec![Datum::U64(cnt), sum, name];
        let expected_encoded = datum::encode_value(&expected_datum).unwrap();
        let result_encoded = datum::encode_value(&row).unwrap();
        assert_eq!(&*result_encoded, &*expected_encoded);
        row_count += 1;
    }
    assert_eq!(row_count, exp_len);

    end_point.stop().unwrap();
}

#[test]
fn test_aggr_sum() {
    let data = vec![
        (1, Some("name:0"), 2),
        (2, Some("name:3"), 3),
        (4, Some("name:0"), 1),
        (5, Some("name:5"), 4),
        (6, Some("name:5"), 4),
        (7, None, 4),
    ];

    let product = ProductTable::new();
    let (_, mut end_point) = init_with_data(&product, &data);

    let exp = vec![
        (Datum::Bytes(b"name:0".to_vec()), 3),
        (Datum::Bytes(b"name:3".to_vec()), 3),
        (Datum::Bytes(b"name:5".to_vec()), 8),
        (Datum::Null, 4),
    ];
    // for dag
    let req = DAGSelect::from(&product.table)
        .sum(product.count)
        .group_by(&[product.name])
        .build();
    let mut resp = handle_select(&end_point, req);
    let mut row_count = 0;
    let exp_len = exp.len();
    let spliter = DAGChunkSpliter::new(resp.take_chunks().into_vec(), 2);
    for (row, (name, cnt)) in spliter.zip(exp) {
        let expected_datum = vec![Datum::Dec(cnt.into()), name];
        let expected_encoded = datum::encode_value(&expected_datum).unwrap();
        let result_encoded = datum::encode_value(&row).unwrap();
        assert_eq!(&*result_encoded, &*expected_encoded);
        row_count += 1;
    }
    assert_eq!(row_count, exp_len);
    end_point.stop().unwrap();
}

#[test]
fn test_aggr_extre() {
    let data = vec![
        (1, Some("name:0"), 2),
        (2, Some("name:3"), 3),
        (4, Some("name:0"), 1),
        (5, Some("name:5"), 4),
        (6, Some("name:5"), 5),
        (7, None, 4),
    ];

    let product = ProductTable::new();
    let (mut store, mut end_point) = init_with_data(&product, &data);

    store.begin();
    for &(id, name) in &[(8, b"name:5"), (9, b"name:6")] {
        store
            .insert_into(&product.table)
            .set(product.id, Datum::I64(id))
            .set(product.name, Datum::Bytes(name.to_vec()))
            .set(product.count, Datum::Null)
            .execute();
    }
    store.commit();

    let exp = vec![
        (
            Datum::Bytes(b"name:0".to_vec()),
            Datum::I64(2),
            Datum::I64(1),
        ),
        (
            Datum::Bytes(b"name:3".to_vec()),
            Datum::I64(3),
            Datum::I64(3),
        ),
        (
            Datum::Bytes(b"name:5".to_vec()),
            Datum::I64(5),
            Datum::I64(4),
        ),
        (Datum::Null, Datum::I64(4), Datum::I64(4)),
        (Datum::Bytes(b"name:6".to_vec()), Datum::Null, Datum::Null),
    ];

    // for dag
    let req = DAGSelect::from(&product.table)
        .max(product.count)
        .min(product.count)
        .group_by(&[product.name])
        .build();
    let mut resp = handle_select(&end_point, req);
    let mut row_count = 0;
    let exp_len = exp.len();
    let spliter = DAGChunkSpliter::new(resp.take_chunks().into_vec(), 3);
    for (row, (name, max, min)) in spliter.zip(exp) {
        let expected_datum = vec![max, min, name];
        let expected_encoded = datum::encode_value(&expected_datum).unwrap();
        let result_encoded = datum::encode_value(&row).unwrap();
        assert_eq!(result_encoded, &*expected_encoded);
        row_count += 1;
    }
    assert_eq!(row_count, exp_len);

    end_point.stop().unwrap();
}

#[test]
fn test_aggr_bit_ops() {
    let data = vec![
        (1, Some("name:0"), 2),
        (2, Some("name:3"), 3),
        (4, Some("name:0"), 1),
        (5, Some("name:5"), 4),
        (6, Some("name:5"), 5),
        (7, None, 4),
    ];

    let product = ProductTable::new();
    let (mut store, mut end_point) = init_with_data(&product, &data);

    store.begin();
    for &(id, name) in &[(8, b"name:5"), (9, b"name:6")] {
        store
            .insert_into(&product.table)
            .set(product.id, Datum::I64(id))
            .set(product.name, Datum::Bytes(name.to_vec()))
            .set(product.count, Datum::Null)
            .execute();
    }
    store.commit();

    let exp = vec![
        (
            Datum::Bytes(b"name:0".to_vec()),
            Datum::U64(0),
            Datum::U64(3),
            Datum::U64(3),
        ),
        (
            Datum::Bytes(b"name:3".to_vec()),
            Datum::U64(3),
            Datum::U64(3),
            Datum::U64(3),
        ),
        (
            Datum::Bytes(b"name:5".to_vec()),
            Datum::U64(4),
            Datum::U64(5),
            Datum::U64(1),
        ),
        (Datum::Null, Datum::U64(4), Datum::U64(4), Datum::U64(4)),
        (
            Datum::Bytes(b"name:6".to_vec()),
            Datum::U64(18446744073709551615),
            Datum::U64(0),
            Datum::U64(0),
        ),
    ];

    // for dag
    let req = DAGSelect::from(&product.table)
        .bit_and(product.count)
        .bit_or(product.count)
        .bit_xor(product.count)
        .group_by(&[product.name])
        .build();
    let mut resp = handle_select(&end_point, req);
    let mut row_count = 0;
    let exp_len = exp.len();
    let spliter = DAGChunkSpliter::new(resp.take_chunks().into_vec(), 4);
    for (row, (name, bitand, bitor, bitxor)) in spliter.zip(exp) {
        let expected_datum = vec![bitand, bitor, bitxor, name];
        let expected_encoded = datum::encode_value(&expected_datum).unwrap();
        let result_encoded = datum::encode_value(&row).unwrap();
        assert_eq!(result_encoded, &*expected_encoded);
        row_count += 1;
    }
    assert_eq!(row_count, exp_len);

    end_point.stop().unwrap();
}

#[test]
fn test_order_by_column() {
    let data = vec![
        (1, Some("name:0"), 2),
        (2, Some("name:3"), 3),
        (4, Some("name:0"), 1),
        (5, Some("name:6"), 4),
        (6, Some("name:5"), 4),
        (7, Some("name:4"), 4),
        (8, None, 4),
    ];

    let exp = vec![
        (8, None, 4),
        (7, Some("name:4"), 4),
        (6, Some("name:5"), 4),
        (5, Some("name:6"), 4),
        (2, Some("name:3"), 3),
    ];

    let product = ProductTable::new();
    let (_, mut end_point) = init_with_data(&product, &data);
    // for dag
    let req = DAGSelect::from(&product.table)
        .order_by(product.count, true)
        .order_by(product.name, false)
        .limit(5)
        .build();
    let mut resp = handle_select(&end_point, req);
    let mut row_count = 0;
    let spliter = DAGChunkSpliter::new(resp.take_chunks().into_vec(), 3);
    for (row, (id, name, cnt)) in spliter.zip(exp) {
        let name_datum = name.map(|s| s.as_bytes()).into();
        let expected_encoded =
            datum::encode_value(&[i64::from(id).into(), name_datum, i64::from(cnt).into()])
                .unwrap();
        let result_encoded = datum::encode_value(&row).unwrap();
        assert_eq!(&*result_encoded, &*expected_encoded);
        row_count += 1;
    }
    assert_eq!(row_count, 5);
    end_point.stop().unwrap().join().unwrap();
}

#[test]
fn test_order_by_pk_with_select_from_index() {
    let mut data = vec![
        (8, Some("name:0"), 2),
        (7, Some("name:3"), 3),
        (6, Some("name:0"), 1),
        (5, Some("name:6"), 4),
        (4, Some("name:5"), 4),
        (3, Some("name:4"), 4),
        (2, None, 4),
    ];

    let product = ProductTable::new();
    let (_, mut end_point) = init_with_data(&product, &data);
    let expect: Vec<_> = data.drain(..5).collect();
    // for dag
    let req = DAGSelect::from_index(&product.table, product.name)
        .order_by(product.id, true)
        .limit(5)
        .build();
    let mut resp = handle_select(&end_point, req);
    let mut row_count = 0;
    let spliter = DAGChunkSpliter::new(resp.take_chunks().into_vec(), 3);
    for (row, (id, name, cnt)) in spliter.zip(expect) {
        let name_datum = name.map(|s| s.as_bytes()).into();
        let expected_encoded =
            datum::encode_value(&[name_datum, (cnt as i64).into(), (id as i64).into()]).unwrap();
        let result_encoded = datum::encode_value(&row).unwrap();
        assert_eq!(&*result_encoded, &*expected_encoded);
        row_count += 1;
    }
    assert_eq!(row_count, 5);
    end_point.stop().unwrap().join().unwrap();
}

#[test]
fn test_limit() {
    let mut data = vec![
        (1, Some("name:0"), 2),
        (2, Some("name:3"), 3),
        (4, Some("name:0"), 1),
        (5, Some("name:5"), 4),
        (6, Some("name:5"), 4),
        (7, None, 4),
    ];

    let product = ProductTable::new();
    let (_, mut end_point) = init_with_data(&product, &data);
    let expect: Vec<_> = data.drain(..5).collect();
    // for dag
    let req = DAGSelect::from(&product.table).limit(5).build();
    let mut resp = handle_select(&end_point, req);
    let mut row_count = 0;
    let spliter = DAGChunkSpliter::new(resp.take_chunks().into_vec(), 3);
    for (row, (id, name, cnt)) in spliter.zip(expect) {
        let name_datum = name.map(|s| s.as_bytes()).into();
        let expected_encoded = datum::encode_value(&[id.into(), name_datum, cnt.into()]).unwrap();
        let result_encoded = datum::encode_value(&row).unwrap();
        assert_eq!(&*result_encoded, &*expected_encoded);
        row_count += 1;
    }
    assert_eq!(row_count, 5);

    end_point.stop().unwrap().join().unwrap();
}

#[test]
fn test_reverse() {
    let mut data = vec![
        (1, Some("name:0"), 2),
        (2, Some("name:3"), 3),
        (4, Some("name:0"), 1),
        (5, Some("name:5"), 4),
        (6, Some("name:5"), 4),
        (7, None, 4),
    ];

    let product = ProductTable::new();
    let (_, mut end_point) = init_with_data(&product, &data);
    data.reverse();
    let expect: Vec<_> = data.drain(..5).collect();
    // for dag
    let req = DAGSelect::from(&product.table)
        .limit(5)
        .order_by(product.id, true)
        .build();
    let mut resp = handle_select(&end_point, req);
    let mut row_count = 0;
    let spliter = DAGChunkSpliter::new(resp.take_chunks().into_vec(), 3);
    for (row, (id, name, cnt)) in spliter.zip(expect) {
        let name_datum = name.map(|s| s.as_bytes()).into();
        let expected_encoded = datum::encode_value(&[id.into(), name_datum, cnt.into()]).unwrap();
        let result_encoded = datum::encode_value(&row).unwrap();
        assert_eq!(&*result_encoded, &*expected_encoded);
        row_count += 1;
    }
    assert_eq!(row_count, 5);

    end_point.stop().unwrap().join().unwrap();
}

pub fn handle_request(end_point: &Worker<EndPointTask>, req: Request) -> Response {
    let (tx, rx) = mpsc::channel();
    let on_resp = OnResponse::Unary(box move |r| tx.send(r).unwrap());
    let req = RequestTask::new(req, on_resp, 100).unwrap();
    end_point.schedule(EndPointTask::Request(req)).unwrap();
    rx.recv().unwrap()
}

fn handle_select(end_point: &Worker<EndPointTask>, req: Request) -> SelectResponse {
    let resp = handle_request(end_point, req);
    assert!(!resp.get_data().is_empty(), "{:?}", resp);
    let mut sel_resp = SelectResponse::new();
    sel_resp.merge_from_bytes(resp.get_data()).unwrap();
    sel_resp
}

fn handle_streaming_select<F>(
    end_point: &Worker<EndPointTask>,
    req: Request,
    mut check_range: F,
) -> Vec<StreamResponse>
where
    F: FnMut(&Response) + Send + 'static,
{
<<<<<<< HEAD
    let (ftx, frx) = futures_mpsc::channel(16);
    let callback = box move |s: CopStream<Response>,
                             executor: Option<FuturePool<ReadPoolContext>>| {
        let f = s.forward(ftx);
        if let Some(executor) = executor {
            return executor.spawn(|_| f).forget();
        }
        f.wait().unwrap();
    };
=======
    let (callback, stream_future) = util::future::paired_future_callback();
>>>>>>> 858024f1
    let req = RequestTask::new(req, OnResponse::Streaming(callback), 100).unwrap();
    end_point.schedule(EndPointTask::Request(req)).unwrap();

    let (tx, rx) = mpsc::channel();
    let stream = stream_future.wait().unwrap();
    for resp in stream.wait() {
        let resp = resp.unwrap();
        check_range(&resp);
        assert!(!resp.get_data().is_empty());
        let mut stream_resp = StreamResponse::new();
        stream_resp.merge_from_bytes(resp.get_data()).unwrap();
        tx.send(stream_resp).unwrap();
    }
    drop(tx);
    rx.into_iter().collect()
}

#[test]
fn test_index() {
    let data = vec![
        (1, Some("name:0"), 2),
        (2, Some("name:3"), 3),
        (4, Some("name:0"), 1),
        (5, Some("name:5"), 4),
        (6, Some("name:5"), 4),
        (7, None, 4),
    ];

    let product = ProductTable::new();
    let (_, mut end_point) = init_with_data(&product, &data);
    // for dag
    let req = DAGSelect::from_index(&product.table, product.id).build();
    let mut resp = handle_select(&end_point, req);
    let mut row_count = 0;
    let spliter = DAGChunkSpliter::new(resp.take_chunks().into_vec(), 1);
    for (row, (id, _, _)) in spliter.zip(data) {
        let expected_encoded = datum::encode_value(&[id.into()]).unwrap();
        let result_encoded = datum::encode_value(&row).unwrap();
        assert_eq!(&*result_encoded, &*expected_encoded);
        row_count += 1;
    }
    assert_eq!(row_count, 6);

    end_point.stop().unwrap().join().unwrap();
}

#[test]
fn test_index_reverse_limit() {
    let mut data = vec![
        (1, Some("name:0"), 2),
        (2, Some("name:3"), 3),
        (4, Some("name:0"), 1),
        (5, Some("name:5"), 4),
        (6, Some("name:5"), 4),
        (7, None, 4),
    ];

    let product = ProductTable::new();
    let (_, mut end_point) = init_with_data(&product, &data);
    data.reverse();
    let expect: Vec<_> = data.drain(..5).collect();
    // for dag
    let req = DAGSelect::from_index(&product.table, product.id)
        .limit(5)
        .order_by(product.id, true)
        .build();

    let mut resp = handle_select(&end_point, req);
    let mut row_count = 0;
    let spliter = DAGChunkSpliter::new(resp.take_chunks().into_vec(), 1);
    for (row, (id, _, _)) in spliter.zip(expect) {
        let expected_encoded = datum::encode_value(&[id.into()]).unwrap();
        let result_encoded = datum::encode_value(&row).unwrap();
        assert_eq!(&*result_encoded, &*expected_encoded);
        row_count += 1;
    }
    assert_eq!(row_count, 5);

    end_point.stop().unwrap().join().unwrap();
}

#[test]
fn test_limit_oom() {
    let data = vec![
        (1, Some("name:0"), 2),
        (2, Some("name:3"), 3),
        (4, Some("name:0"), 1),
        (5, Some("name:5"), 4),
        (6, Some("name:5"), 4),
        (7, None, 4),
    ];

    let product = ProductTable::new();
    let (_, mut end_point) = init_with_data(&product, &data);
    // for dag
    let req = DAGSelect::from_index(&product.table, product.id)
        .limit(100000000)
        .build();
    let mut resp = handle_select(&end_point, req);
    let mut row_count = 0;
    let spliter = DAGChunkSpliter::new(resp.take_chunks().into_vec(), 1);
    for (row, (id, _, _)) in spliter.zip(data) {
        let expected_encoded = datum::encode_value(&[id.into()]).unwrap();
        let result_encoded = datum::encode_value(&row).unwrap();
        assert_eq!(&*result_encoded, &*expected_encoded);
        row_count += 1;
    }
    assert_eq!(row_count, 6);
    end_point.stop().unwrap().join().unwrap();
}

#[test]
fn test_del_select() {
    let mut data = vec![
        (1, Some("name:0"), 2),
        (2, Some("name:3"), 3),
        (4, Some("name:0"), 1),
        (5, Some("name:5"), 4),
        (6, Some("name:5"), 4),
        (7, None, 4),
    ];

    let product = ProductTable::new();
    let (mut store, mut end_point) = init_with_data(&product, &data);

    store.begin();
    let (id, name, cnt) = data.remove(3);
    let name_datum = name.map(|s| s.as_bytes()).into();
    store
        .delete_from(&product.table)
        .execute(id, vec![id.into(), name_datum, cnt.into()]);
    store.commit();

    // for dag
    let req = DAGSelect::from_index(&product.table, product.id).build();
    let mut resp = handle_select(&end_point, req);
    let spliter = DAGChunkSpliter::new(resp.take_chunks().into_vec(), 1);
    let mut row_count = 0;
    for _ in spliter {
        row_count += 1;
    }
    assert_eq!(row_count, 5);

    end_point.stop().unwrap().join().unwrap();
}

#[test]
fn test_index_group_by() {
    let data = vec![
        (1, Some("name:0"), 2),
        (2, Some("name:2"), 3),
        (4, Some("name:0"), 1),
        (5, Some("name:1"), 4),
    ];

    let product = ProductTable::new();
    let (_, mut end_point) = init_with_data(&product, &data);
    // for dag
    let req = DAGSelect::from_index(&product.table, product.name)
        .group_by(&[product.name])
        .build();
    let mut resp = handle_select(&end_point, req);
    // should only have name:0, name:2 and name:1
    let mut row_count = 0;
    let spliter = DAGChunkSpliter::new(resp.take_chunks().into_vec(), 1);
    for (row, name) in spliter.zip(&[b"name:0", b"name:1", b"name:2"]) {
        let expected_encoded = datum::encode_value(&[Datum::Bytes(name.to_vec())]).unwrap();
        let result_encoded = datum::encode_value(&row).unwrap();
        assert_eq!(&*result_encoded, &*expected_encoded);
        row_count += 1;
    }
    assert_eq!(row_count, 3);

    end_point.stop().unwrap().join().unwrap();
}

#[test]
fn test_index_aggr_count() {
    let data = vec![
        (1, Some("name:0"), 2),
        (2, Some("name:3"), 3),
        (4, Some("name:0"), 1),
        (5, Some("name:5"), 4),
        (6, Some("name:5"), 4),
        (7, None, 4),
    ];

    let product = ProductTable::new();
    let (_, mut end_point) = init_with_data(&product, &data);
    // for dag
    let req = DAGSelect::from_index(&product.table, product.name)
        .count()
        .build();
    let mut resp = handle_select(&end_point, req);
    let mut spliter = DAGChunkSpliter::new(resp.take_chunks().into_vec(), 1);
    let expected_encoded = datum::encode_value(&[Datum::U64(data.len() as u64)]).unwrap();
    let ret_data = spliter.next();
    assert_eq!(ret_data.is_some(), true);
    let result_encoded = datum::encode_value(&ret_data.unwrap()).unwrap();
    assert_eq!(&*result_encoded, &*expected_encoded);
    assert_eq!(spliter.next().is_none(), true);

    let exp = vec![
        (Datum::Null, 1),
        (Datum::Bytes(b"name:0".to_vec()), 2),
        (Datum::Bytes(b"name:3".to_vec()), 1),
        (Datum::Bytes(b"name:5".to_vec()), 2),
    ];
    // for dag
    let req = DAGSelect::from_index(&product.table, product.name)
        .count()
        .group_by(&[product.name])
        .build();
    resp = handle_select(&end_point, req);
    let mut row_count = 0;
    let exp_len = exp.len();
    let spliter = DAGChunkSpliter::new(resp.take_chunks().into_vec(), 2);
    for (row, (name, cnt)) in spliter.zip(exp) {
        let expected_datum = vec![Datum::U64(cnt), name];
        let expected_encoded = datum::encode_value(&expected_datum).unwrap();
        let result_encoded = datum::encode_value(&row).unwrap();
        assert_eq!(&*result_encoded, &*expected_encoded);
        row_count += 1;
    }
    assert_eq!(row_count, exp_len);

    let exp = vec![
        (vec![Datum::Null, Datum::I64(4)], 1),
        (vec![Datum::Bytes(b"name:0".to_vec()), Datum::I64(1)], 1),
        (vec![Datum::Bytes(b"name:0".to_vec()), Datum::I64(2)], 1),
        (vec![Datum::Bytes(b"name:3".to_vec()), Datum::I64(3)], 1),
        (vec![Datum::Bytes(b"name:5".to_vec()), Datum::I64(4)], 2),
    ];
    let req = DAGSelect::from_index(&product.table, product.name)
        .count()
        .group_by(&[product.name, product.count])
        .build();
    resp = handle_select(&end_point, req);
    let mut row_count = 0;
    let exp_len = exp.len();
    let spliter = DAGChunkSpliter::new(resp.take_chunks().into_vec(), 3);
    for (row, (gk_data, cnt)) in spliter.zip(exp) {
        let mut expected_datum = vec![Datum::U64(cnt)];
        expected_datum.extend_from_slice(gk_data.as_slice());
        let expected_encoded = datum::encode_value(&expected_datum).unwrap();
        let result_encoded = datum::encode_value(&row).unwrap();
        assert_eq!(&*result_encoded, &*expected_encoded);
        row_count += 1;
    }
    assert_eq!(row_count, exp_len);

    end_point.stop().unwrap().join().unwrap();
}

#[test]
fn test_index_aggr_first() {
    let data = vec![
        (1, Some("name:0"), 2),
        (2, Some("name:3"), 3),
        (4, Some("name:0"), 1),
        (5, Some("name:5"), 4),
        (6, Some("name:5"), 4),
        (7, None, 4),
    ];

    let product = ProductTable::new();
    let (_, mut end_point) = init_with_data(&product, &data);

    let exp = vec![
        (Datum::Null, 7),
        (Datum::Bytes(b"name:0".to_vec()), 4),
        (Datum::Bytes(b"name:3".to_vec()), 2),
        (Datum::Bytes(b"name:5".to_vec()), 5),
    ];
    // for dag
    let req = DAGSelect::from_index(&product.table, product.name)
        .first(product.id)
        .group_by(&[product.name])
        .build();
    let mut resp = handle_select(&end_point, req);
    let mut row_count = 0;
    let exp_len = exp.len();
    let spliter = DAGChunkSpliter::new(resp.take_chunks().into_vec(), 2);
    for (row, (name, id)) in spliter.zip(exp) {
        let expected_datum = vec![Datum::I64(id), name];
        let expected_encoded = datum::encode_value(&expected_datum).unwrap();
        let result_encoded = datum::encode_value(&row).unwrap();
        assert_eq!(&*result_encoded, &*expected_encoded);
        row_count += 1;
    }
    assert_eq!(row_count, exp_len);

    end_point.stop().unwrap().join().unwrap();
}

#[test]
fn test_index_aggr_avg() {
    let data = vec![
        (1, Some("name:0"), 2),
        (2, Some("name:3"), 3),
        (4, Some("name:0"), 1),
        (5, Some("name:5"), 4),
        (6, Some("name:5"), 4),
        (7, None, 4),
    ];

    let product = ProductTable::new();
    let (mut store, mut end_point) = init_with_data(&product, &data);

    store.begin();
    store
        .insert_into(&product.table)
        .set(product.id, Datum::I64(8))
        .set(product.name, Datum::Bytes(b"name:4".to_vec()))
        .set(product.count, Datum::Null)
        .execute();
    store.commit();

    let exp = vec![
        (Datum::Null, (Datum::Dec(4.into()), 1)),
        (Datum::Bytes(b"name:0".to_vec()), (Datum::Dec(3.into()), 2)),
        (Datum::Bytes(b"name:3".to_vec()), (Datum::Dec(3.into()), 1)),
        (Datum::Bytes(b"name:4".to_vec()), (Datum::Null, 0)),
        (Datum::Bytes(b"name:5".to_vec()), (Datum::Dec(8.into()), 2)),
    ];
    // for dag
    let req = DAGSelect::from_index(&product.table, product.name)
        .avg(product.count)
        .group_by(&[product.name])
        .build();
    let mut resp = handle_select(&end_point, req);
    let mut row_count = 0;
    let exp_len = exp.len();
    let spliter = DAGChunkSpliter::new(resp.take_chunks().into_vec(), 3);
    for (row, (name, (sum, cnt))) in spliter.zip(exp) {
        let expected_datum = vec![Datum::U64(cnt), sum, name];
        let expected_encoded = datum::encode_value(&expected_datum).unwrap();
        let result_encoded = datum::encode_value(&row).unwrap();
        assert_eq!(&*result_encoded, &*expected_encoded);
        row_count += 1;
    }
    assert_eq!(row_count, exp_len);
    end_point.stop().unwrap();
}

#[test]
fn test_index_aggr_sum() {
    let data = vec![
        (1, Some("name:0"), 2),
        (2, Some("name:3"), 3),
        (4, Some("name:0"), 1),
        (5, Some("name:5"), 4),
        (6, Some("name:5"), 4),
        (7, None, 4),
    ];

    let product = ProductTable::new();
    let (_, mut end_point) = init_with_data(&product, &data);

    let exp = vec![
        (Datum::Null, 4),
        (Datum::Bytes(b"name:0".to_vec()), 3),
        (Datum::Bytes(b"name:3".to_vec()), 3),
        (Datum::Bytes(b"name:5".to_vec()), 8),
    ];
    // for dag
    let req = DAGSelect::from_index(&product.table, product.name)
        .sum(product.count)
        .group_by(&[product.name])
        .build();
    let mut resp = handle_select(&end_point, req);
    let mut row_count = 0;
    let exp_len = exp.len();
    let spliter = DAGChunkSpliter::new(resp.take_chunks().into_vec(), 2);
    for (row, (name, cnt)) in spliter.zip(exp) {
        let expected_datum = vec![Datum::Dec(cnt.into()), name];
        let expected_encoded = datum::encode_value(&expected_datum).unwrap();
        let result_encoded = datum::encode_value(&row).unwrap();
        assert_eq!(&*result_encoded, &*expected_encoded);
        row_count += 1;
    }
    assert_eq!(row_count, exp_len);
    end_point.stop().unwrap();
}

#[test]
fn test_index_aggr_extre() {
    let data = vec![
        (1, Some("name:0"), 2),
        (2, Some("name:3"), 3),
        (4, Some("name:0"), 1),
        (5, Some("name:5"), 4),
        (6, Some("name:5"), 5),
        (7, None, 4),
    ];

    let product = ProductTable::new();
    let (mut store, mut end_point) = init_with_data(&product, &data);

    store.begin();
    for &(id, name) in &[(8, b"name:5"), (9, b"name:6")] {
        store
            .insert_into(&product.table)
            .set(product.id, Datum::I64(id))
            .set(product.name, Datum::Bytes(name.to_vec()))
            .set(product.count, Datum::Null)
            .execute();
    }
    store.commit();

    let exp = vec![
        (Datum::Null, Datum::I64(4), Datum::I64(4)),
        (
            Datum::Bytes(b"name:0".to_vec()),
            Datum::I64(2),
            Datum::I64(1),
        ),
        (
            Datum::Bytes(b"name:3".to_vec()),
            Datum::I64(3),
            Datum::I64(3),
        ),
        (
            Datum::Bytes(b"name:5".to_vec()),
            Datum::I64(5),
            Datum::I64(4),
        ),
        (Datum::Bytes(b"name:6".to_vec()), Datum::Null, Datum::Null),
    ];
    // for dag
    let req = DAGSelect::from_index(&product.table, product.name)
        .max(product.count)
        .min(product.count)
        .group_by(&[product.name])
        .build();
    let mut resp = handle_select(&end_point, req);
    let mut row_count = 0;
    let exp_len = exp.len();
    let spliter = DAGChunkSpliter::new(resp.take_chunks().into_vec(), 3);
    for (row, (name, max, min)) in spliter.zip(exp) {
        let expected_datum = vec![max, min, name];
        let expected_encoded = datum::encode_value(&expected_datum).unwrap();
        let result_encoded = datum::encode_value(&row).unwrap();
        assert_eq!(&*result_encoded, &*expected_encoded);
        row_count += 1;
    }
    assert_eq!(row_count, exp_len);
    end_point.stop().unwrap();
}

#[test]
fn test_where() {
    let data = vec![
        (1, Some("name:0"), 2),
        (2, Some("name:4"), 3),
        (4, Some("name:3"), 1),
        (5, Some("name:1"), 4),
    ];

    let product = ProductTable::new();
    let (_, mut end_point) = init_with_data(&product, &data);
    let cols = product.table.get_table_columns();
    let cond = {
        let mut col = Expr::new();
        col.set_tp(ExprType::ColumnRef);
        let count_offset = offset_for_column(&cols, product.count.id);
        col.mut_val().encode_i64(count_offset).unwrap();

        let mut value = Expr::new();
        value.set_tp(ExprType::String);
        value.set_val(String::from("2").into_bytes());
        let mut right = Expr::new();
        right.set_tp(ExprType::ScalarFunc);
        right.set_sig(ScalarFuncSig::CastStringAsInt);
        right.mut_children().push(value);

        let mut cond = Expr::new();
        cond.set_tp(ExprType::ScalarFunc);
        cond.set_sig(ScalarFuncSig::LTInt);
        cond.mut_children().push(col);
        cond.mut_children().push(right);
        cond
    };

    let req = DAGSelect::from(&product.table).where_expr(cond).build();
    let mut resp = handle_select(&end_point, req);
    let mut spliter = DAGChunkSpliter::new(resp.take_chunks().into_vec(), 3);
    let row = spliter.next().unwrap();
    let (id, name, cnt) = data[2];
    let name_datum = name.map(|s| s.as_bytes()).into();
    let expected_encoded = datum::encode_value(&[Datum::I64(id), name_datum, cnt.into()]).unwrap();
    let result_encoded = datum::encode_value(&row).unwrap();
    assert_eq!(&*result_encoded, &*expected_encoded);
    assert_eq!(spliter.next().is_none(), true);

    end_point.stop().unwrap().join().unwrap();
}

#[test]
fn test_handle_truncate() {
    let data = vec![
        (1, Some("name:0"), 2),
        (2, Some("name:4"), 3),
        (4, Some("name:3"), 1),
        (5, Some("name:1"), 4),
    ];

    let product = ProductTable::new();
    let (_, mut end_point) = init_with_data(&product, &data);
    let cols = product.table.get_table_columns();
    let cases = vec![
        {
            // count > "2x"
            let mut col = Expr::new();
            col.set_tp(ExprType::ColumnRef);
            let count_offset = offset_for_column(&cols, product.count.id);
            col.mut_val().encode_i64(count_offset).unwrap();

            // "2x" will be truncated.
            let mut value = Expr::new();
            value.set_tp(ExprType::String);
            value.set_val(String::from("2x").into_bytes());

            let mut right = Expr::new();
            right.set_tp(ExprType::ScalarFunc);
            right.set_sig(ScalarFuncSig::CastStringAsInt);
            right.mut_children().push(value);

            let mut cond = Expr::new();
            cond.set_tp(ExprType::ScalarFunc);
            cond.set_sig(ScalarFuncSig::LTInt);
            cond.mut_children().push(col);
            cond.mut_children().push(right);
            cond
        },
        {
            // id
            let mut col_id = Expr::new();
            col_id.set_tp(ExprType::ColumnRef);
            let id_offset = offset_for_column(&cols, product.id.id);
            col_id.mut_val().encode_i64(id_offset).unwrap();

            // "3x" will be truncated.
            let mut value = Expr::new();
            value.set_tp(ExprType::String);
            value.set_val(String::from("3x").into_bytes());

            let mut int_3 = Expr::new();
            int_3.set_tp(ExprType::ScalarFunc);
            int_3.set_sig(ScalarFuncSig::CastStringAsInt);
            int_3.mut_children().push(value);

            // count
            let mut col_count = Expr::new();
            col_count.set_tp(ExprType::ColumnRef);
            let count_offset = offset_for_column(&cols, product.count.id);
            col_count.mut_val().encode_i64(count_offset).unwrap();

            // "3x" + count
            let mut plus = Expr::new();
            plus.set_tp(ExprType::ScalarFunc);
            plus.set_sig(ScalarFuncSig::PlusInt);
            plus.mut_children().push(int_3);
            plus.mut_children().push(col_count);

            // id = "3x" + count
            let mut cond = Expr::new();
            cond.set_tp(ExprType::ScalarFunc);
            cond.set_sig(ScalarFuncSig::EQInt);
            cond.mut_children().push(col_id);
            cond.mut_children().push(plus);
            cond
        },
    ];

    for cond in cases {
        // Ignore truncate error.
        let req = DAGSelect::from(&product.table)
            .where_expr(cond.clone())
            .build_with(Context::new(), &[FLAG_IGNORE_TRUNCATE]);
        let mut resp = handle_select(&end_point, req);
        let mut spliter = DAGChunkSpliter::new(resp.take_chunks().into_vec(), 3);
        let row = spliter.next().unwrap();
        let (id, name, cnt) = data[2];
        let name_datum = name.map(|s| s.as_bytes()).into();
        let expected_encoded =
            datum::encode_value(&[Datum::I64(id), name_datum, cnt.into()]).unwrap();
        let result_encoded = datum::encode_value(&row).unwrap();
        assert_eq!(&*result_encoded, &*expected_encoded);
        assert_eq!(spliter.next().is_none(), true);

        // Do NOT ignore truncate error.
        let req = DAGSelect::from(&product.table)
            .where_expr(cond.clone())
            .build();
        let (tx, rx) = mpsc::channel();
        let on_resp = OnResponse::Unary(box move |r| tx.send(r).unwrap());
        let req = RequestTask::new(req, on_resp, 100).unwrap();
        end_point.schedule(EndPointTask::Request(req)).unwrap();
        let resp = rx.recv().unwrap();
        assert!(!resp.get_other_error().is_empty());
    }

    end_point.stop().unwrap().join().unwrap();
}

#[test]
fn test_default_val() {
    let mut data = vec![
        (1, Some("name:0"), 2),
        (2, Some("name:3"), 3),
        (4, Some("name:0"), 1),
        (5, Some("name:5"), 4),
        (6, Some("name:5"), 4),
        (7, None, 4),
    ];

    let product = ProductTable::new();
    let added = ColumnBuilder::new().col_type(TYPE_LONG).default(3).build();
    let mut tbl = TableBuilder::new()
        .add_col(product.id)
        .add_col(product.name)
        .add_col(product.count)
        .add_col(added)
        .build();
    tbl.id = product.table.id;

    let (_, mut end_point) = init_with_data(&product, &data);
    let expect: Vec<_> = data.drain(..5).collect();
    let req = DAGSelect::from(&tbl).limit(5).build();
    let mut resp = handle_select(&end_point, req);
    let mut row_count = 0;
    let spliter = DAGChunkSpliter::new(resp.take_chunks().into_vec(), 4);
    for (row, (id, name, cnt)) in spliter.zip(expect) {
        let name_datum = name.map(|s| s.as_bytes()).into();
        let expected_encoded =
            datum::encode_value(&[id.into(), name_datum, cnt.into(), Datum::I64(3)]).unwrap();
        let result_encoded = datum::encode_value(&row).unwrap();
        assert_eq!(&*result_encoded, &*expected_encoded);
        row_count += 1;
    }
    assert_eq!(row_count, 5);

    end_point.stop().unwrap().join().unwrap();
}

#[test]
fn test_output_offsets() {
    let data = vec![
        (1, Some("name:0"), 2),
        (2, Some("name:4"), 3),
        (4, Some("name:3"), 1),
        (5, Some("name:1"), 4),
    ];

    let product = ProductTable::new();
    let (_, mut end_point) = init_with_data(&product, &data);

    let req = DAGSelect::from(&product.table)
        .output_offsets(Some(vec![1]))
        .build();
    let mut resp = handle_select(&end_point, req);
    let spliter = DAGChunkSpliter::new(resp.take_chunks().into_vec(), 1);
    for (row, (_, name, _)) in spliter.zip(data) {
        let name_datum = name.map(|s| s.as_bytes()).into();
        let expected_encoded = datum::encode_value(&[name_datum]).unwrap();
        let result_encoded = datum::encode_value(&row).unwrap();
        assert_eq!(&*result_encoded, &*expected_encoded);
    }

    end_point.stop().unwrap().join().unwrap();
}

#[test]
fn test_key_is_locked_for_primary() {
    let data = vec![
        (1, Some("name:0"), 2),
        (2, Some("name:4"), 3),
        (4, Some("name:3"), 1),
        (5, Some("name:1"), 4),
    ];

    let product = ProductTable::new();
    let (_, mut end_point) = init_data_with_commit(&product, &data, false);

    let req = DAGSelect::from(&product.table).build();
    let resp = handle_request(&end_point, req);
    assert!(resp.get_data().is_empty(), "{:?}", resp);
    assert!(resp.has_locked(), "{:?}", resp);
    end_point.stop().unwrap().join().unwrap();
}

#[test]
fn test_key_is_locked_for_index() {
    let data = vec![
        (1, Some("name:0"), 2),
        (2, Some("name:4"), 3),
        (4, Some("name:3"), 1),
        (5, Some("name:1"), 4),
    ];

    let product = ProductTable::new();
    let (_, mut end_point) = init_data_with_commit(&product, &data, false);

    let req = DAGSelect::from_index(&product.table, product.name).build();
    let resp = handle_request(&end_point, req);
    assert!(resp.get_data().is_empty(), "{:?}", resp);
    assert!(resp.has_locked(), "{:?}", resp);
    end_point.stop().unwrap().join().unwrap();
}

#[test]
fn test_output_counts() {
    let data = vec![
        (1, Some("name:0"), 2),
        (2, Some("name:4"), 3),
        (4, Some("name:3"), 1),
        (5, Some("name:1"), 4),
    ];

    let product = ProductTable::new();
    let (_, mut end_point) = init_with_data(&product, &data);

    let req = DAGSelect::from(&product.table).build();
    let resp = handle_select(&end_point, req);
    assert_eq!(resp.get_output_counts(), [data.len() as i64]);

    end_point.stop().unwrap().join().unwrap();
}

#[test]
fn test_exec_details() {
    let data = vec![
        (1, Some("name:0"), 2),
        (2, Some("name:4"), 3),
        (4, Some("name:3"), 1),
        (5, Some("name:1"), 4),
    ];

    let product = ProductTable::new();
    let (_, mut end_point) = init_with_data(&product, &data);

    // get none
    let req = DAGSelect::from(&product.table).build();
    let resp = handle_request(&end_point, req);
    assert!(!resp.has_exec_details());

    let flags = &[0];

    // get handle_time
    let mut ctx = Context::new();
    ctx.set_handle_time(true);
    let req = DAGSelect::from(&product.table).build_with(ctx, flags);
    let resp = handle_request(&end_point, req);
    assert!(resp.has_exec_details());
    let exec_details = resp.get_exec_details();
    assert!(exec_details.has_handle_time());
    assert!(!exec_details.has_scan_detail());

    // get scan detail
    let mut ctx = Context::new();
    ctx.set_scan_detail(true);
    let req = DAGSelect::from(&product.table).build_with(ctx, flags);
    let resp = handle_request(&end_point, req);
    assert!(resp.has_exec_details());
    let exec_details = resp.get_exec_details();
    assert!(!exec_details.has_handle_time());
    assert!(exec_details.has_scan_detail());

    // get both
    let mut ctx = Context::new();
    ctx.set_scan_detail(true);
    ctx.set_handle_time(true);
    let req = DAGSelect::from(&product.table).build_with(ctx, flags);
    let resp = handle_request(&end_point, req);
    assert!(resp.has_exec_details());
    let exec_details = resp.get_exec_details();
    assert!(exec_details.has_handle_time());
    assert!(exec_details.has_scan_detail());

    end_point.stop().unwrap().join().unwrap();
}

#[test]
fn test_invalid_range() {
    let data = vec![
        (1, Some("name:0"), 2),
        (2, Some("name:4"), 3),
        (4, Some("name:3"), 1),
        (5, Some("name:1"), 4),
    ];

    let product = ProductTable::new();
    let (_, mut end_point) = init_with_data(&product, &data);

    let mut select = DAGSelect::from(&product.table);
    select.key_range.set_start(b"xxx".to_vec());
    select.key_range.set_end(b"zzz".to_vec());
    let req = select.build();
    let resp = handle_request(&end_point, req);
    assert!(!resp.get_other_error().is_empty());

    end_point.stop().unwrap().join().unwrap();
}<|MERGE_RESOLUTION|>--- conflicted
+++ resolved
@@ -19,10 +19,6 @@
 use std::thread;
 use std::time::Duration;
 use futures::{Future, Stream};
-<<<<<<< HEAD
-use futures::sync::mpsc as futures_mpsc;
-=======
->>>>>>> 858024f1
 
 use tikv::coprocessor::*;
 use kvproto::kvrpcpb::Context;
@@ -1502,19 +1498,7 @@
 where
     F: FnMut(&Response) + Send + 'static,
 {
-<<<<<<< HEAD
-    let (ftx, frx) = futures_mpsc::channel(16);
-    let callback = box move |s: CopStream<Response>,
-                             executor: Option<FuturePool<ReadPoolContext>>| {
-        let f = s.forward(ftx);
-        if let Some(executor) = executor {
-            return executor.spawn(|_| f).forget();
-        }
-        f.wait().unwrap();
-    };
-=======
     let (callback, stream_future) = util::future::paired_future_callback();
->>>>>>> 858024f1
     let req = RequestTask::new(req, OnResponse::Streaming(callback), 100).unwrap();
     end_point.schedule(EndPointTask::Request(req)).unwrap();
 
