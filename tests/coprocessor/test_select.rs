--- conflicted
+++ resolved
@@ -18,28 +18,17 @@
 use std::thread;
 use std::time::Duration;
 use futures::{Future, Stream};
-<<<<<<< HEAD
-=======
 use futures::sync::{mpsc as futures_mpsc, oneshot};
->>>>>>> 0959a73b
 
 use tikv::coprocessor::*;
 use kvproto::kvrpcpb::Context;
 use tikv::coprocessor::codec::{datum, table, Datum};
 use tikv::coprocessor::codec::datum::DatumDecoder;
 use tikv::util::codec::number::*;
-<<<<<<< HEAD
 use tikv::server::Config;
 use tikv::server::readpool::{self, ReadPool};
 use tikv::storage::{self, Key, Mutation, ALL_CFS};
 use tikv::storage::engine::{self, Engine, TEMP_DIR};
-=======
-use tikv::server::{Config, OnResponse};
-use tikv::server::readpool::{self, ReadPool};
-use tikv::storage::{self, Key, Mutation, ALL_CFS};
-use tikv::storage::engine::{self, Engine, TEMP_DIR};
-use tikv::util::worker::{Builder as WorkerBuilder, Worker};
->>>>>>> 0959a73b
 use kvproto::coprocessor::{KeyRange, Request, Response};
 use tipb::select::{Chunk, DAGRequest, EncodeType, SelectResponse, StreamResponse};
 use tipb::executor::{Aggregation, ExecType, Executor, IndexScan, Limit, Selection, TableScan, TopN};
@@ -522,21 +511,10 @@
     if commit {
         store.commit_with_ctx(ctx);
     }
-<<<<<<< HEAD
     let pool = ReadPool::new("readpool", &readpool::Config::default_for_test(), || {
         || ReadPoolContext::new(None)
     });
     let service = Service::new(&cfg, store.get_engine(), pool);
-=======
-    let mut end_point = WorkerBuilder::new("test select worker")
-        .batch_size(5)
-        .create();
-    let pool = ReadPool::new("readpool", &readpool::Config::default_for_test(), || {
-        || ReadPoolContext::new(None)
-    });
-    let runner = EndPointHost::new(store.get_engine(), end_point.scheduler(), &cfg, pool);
-    end_point.start(runner).unwrap();
->>>>>>> 0959a73b
 
     (store, service)
 }
@@ -1460,17 +1438,8 @@
     assert_eq!(row_count, 5);
 }
 
-<<<<<<< HEAD
 pub fn handle_request(end_point: &Service, req: Request) -> Response {
     end_point.handle_unary_request(req).wait().unwrap()
-=======
-pub fn handle_request(end_point: &Worker<EndPointTask>, req: Request) -> Response {
-    let (tx, rx) = oneshot::channel();
-    let on_resp = OnResponse::Unary(tx);
-    let req = RequestTask::new(req, on_resp, 100).unwrap();
-    end_point.schedule(EndPointTask::Request(req)).unwrap();
-    rx.wait().unwrap()
->>>>>>> 0959a73b
 }
 
 fn handle_select(end_point: &Service, req: Request) -> SelectResponse {
@@ -1489,7 +1458,6 @@
 where
     F: FnMut(&Response) + Send + 'static,
 {
-<<<<<<< HEAD
     let (tx, rx) = mpsc::channel();
     let stream = end_point.handle_stream_request(req);
     for resp in stream.wait() {
@@ -1502,23 +1470,6 @@
     }
     drop(tx);
     rx.into_iter().collect()
-=======
-    let (stream_tx, stream_rx) = futures_mpsc::channel(10);
-    let req = RequestTask::new(req, OnResponse::Streaming(stream_tx), 100).unwrap();
-    end_point.schedule(EndPointTask::Request(req)).unwrap();
-    stream_rx
-        .wait()
-        .into_iter()
-        .map(|resp| {
-            let resp = resp.unwrap();
-            check_range(&resp);
-            assert!(!resp.get_data().is_empty());
-            let mut stream_resp = StreamResponse::new();
-            stream_resp.merge_from_bytes(resp.get_data()).unwrap();
-            stream_resp
-        })
-        .collect()
->>>>>>> 0959a73b
 }
 
 #[test]
@@ -2092,15 +2043,7 @@
         let req = DAGSelect::from(&product.table)
             .where_expr(cond.clone())
             .build();
-<<<<<<< HEAD
         let resp = end_point.handle_unary_request(req).wait().unwrap();
-=======
-        let (tx, rx) = oneshot::channel();
-        let on_resp = OnResponse::Unary(tx);
-        let req = RequestTask::new(req, on_resp, 100).unwrap();
-        end_point.schedule(EndPointTask::Request(req)).unwrap();
-        let resp = rx.wait().unwrap();
->>>>>>> 0959a73b
         assert!(!resp.get_other_error().is_empty());
     }
 }
