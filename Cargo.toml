[package]
name = "tikv"
version = "2.1.0-rc.1"
keywords = ["KV", "distributed-systems", "raft"]
publish = false

[features]
default = []
portable = ["rocksdb/portable"]
sse = ["rocksdb/sse"]
mem-profiling = ["jemallocator"]
no-fail = ["fail/no_fail"]

[lib]
name = "tikv"

[[bin]]
name = "tikv-server"

[[bin]]
name = "tikv-ctl"

[[bin]]
name = "tikv-importer"

[[bench]]
name = "raftstore"
harness = false

[[bench]]
name = "rocksdb_writebatch"
harness = false

[[bench]]
name = "storage_scan"
harness = false

[[bench]]
name = "benches"

[dependencies]
log = "0.3.9"
slog = "2.2"
slog-async = "2.3"
slog-scope = "4.0"
slog-stdlog = "3.0"
slog-term = "2.4"
byteorder = "1.2"
rand = "0.3"
quick-error = "0.2"
tempdir = "0.3"
time = "0.1"
toml = "0.4"
libc = "0.2"
crc = "1.8"
fs2 = "0.4"
protobuf = "~2.0"
nix = "0.11"
utime = "0.2"
chrono = "0.4"
chrono-tz = "0.5"
lazy_static = "0.2.1"
backtrace = "0.2.3"
clap = "2.32"
url = "1.5"
regex = "1.0"
fnv = "1.0"
sys-info = "0.5.1"
indexmap = { version = "1.0", features = ["serde-1"] }
mio = "0.5"
futures = "0.1"
futures-cpupool = "0.1"
tokio-core = "0.1"
tokio-timer = "0.2"
serde = "1.0"
serde_json = "1.0"
serde_derive = "1.0"
rustc-serialize = "0.3"
zipf = "0.2.0"
bitflags = "1.0.1"
fail = "0.2"
uuid = { version = "0.6", features = [ "serde", "v4" ] }
grpcio = { version = "0.3", features = [ "secure" ] }
raft = "0.3"
crossbeam-channel = "0.2"
crossbeam = "0.2"
fxhash = "0.2"
derive_more = "0.11.0"
num = "0.2.0"
hex = "0.3"
rust-crypto = "^0.2"

[dependencies.murmur3]
git = "https://github.com/pingcap/murmur3.git"

[dependencies.rocksdb]
git = "https://github.com/pingcap/rust-rocksdb.git"

[dependencies.kvproto]
git = "https://github.com/pingcap/kvproto.git"

[dependencies.tipb]
git = "https://github.com/pingcap/tipb.git"

[dependencies.prometheus]
version = "0.4.2"
default-features = false
features = ["nightly", "push", "process"]

[dependencies.prometheus-static-metric]
version = "0.1.4"

[dependencies.jemallocator]
git = "https://github.com/busyjay/jemallocator.git"
branch = "dev"
features = ["profiling"]
optional = true

[dev-dependencies]
test_util = { path = "components/test_util" }
test_raftstore = { path = "components/test_raftstore" }
test_storage = { path = "components/test_storage" }
<<<<<<< HEAD
bench_util = { path = "components/bench_util" }
=======
test_coprocessor = { path = "components/test_coprocessor" }
>>>>>>> 682b0c84
criterion = "0.2"
arrow = "0.10.0"

[target.'cfg(unix)'.dependencies]
signal = "0.6"

[workspace]
members = [
  "fuzz",
  "components/test_raftstore",
  "components/test_storage",
<<<<<<< HEAD
  "components/test_util",
  "components/bench_util"
=======
  "components/test_coprocessor",
  "components/test_util"
>>>>>>> 682b0c84
]

[profile.dev]
opt-level = 0  # Controls the --opt-level the compiler builds with
debug = true   # Controls whether the compiler passes `-g`
codegen-units = 4

# The release profile, used for `cargo build --release`
[profile.release]
lto = true
opt-level = 3
debug = true
# TODO: remove this once rust-lang/rust#50199 is resolved.
codegen-units = 2

[profile.bench]
lto = false
opt-level = 3
debug = true<|MERGE_RESOLUTION|>--- conflicted
+++ resolved
@@ -120,11 +120,8 @@
 test_util = { path = "components/test_util" }
 test_raftstore = { path = "components/test_raftstore" }
 test_storage = { path = "components/test_storage" }
-<<<<<<< HEAD
+test_coprocessor = { path = "components/test_coprocessor" }
 bench_util = { path = "components/bench_util" }
-=======
-test_coprocessor = { path = "components/test_coprocessor" }
->>>>>>> 682b0c84
 criterion = "0.2"
 arrow = "0.10.0"
 
@@ -136,13 +133,9 @@
   "fuzz",
   "components/test_raftstore",
   "components/test_storage",
-<<<<<<< HEAD
   "components/test_util",
+  "components/test_coprocessor",
   "components/bench_util"
-=======
-  "components/test_coprocessor",
-  "components/test_util"
->>>>>>> 682b0c84
 ]
 
 [profile.dev]
