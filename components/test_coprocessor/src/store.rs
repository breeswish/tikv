// Copyright 2018 PingCAP, Inc.
//
// Licensed under the Apache License, Version 2.0 (the "License");
// you may not use this file except in compliance with the License.
// You may obtain a copy of the License at
//
//     http://www.apache.org/licenses/LICENSE-2.0
//
// Unless required by applicable law or agreed to in writing, software
// distributed under the License is distributed on an "AS IS" BASIS,
// See the License for the specific language governing permissions and
// limitations under the License.

use super::*;

use std::collections::BTreeMap;

use kvproto::kvrpcpb::Context;

use test_storage::{SyncTestStorage, SyncTestStorageBuilder};
use tikv::coprocessor::codec::{datum, table, Datum};
<<<<<<< HEAD
use tikv::storage::{Engine, Key, Mutation};
=======
use tikv::storage::{Engine, FixtureStore, Key, Mutation, RocksEngine, TestEngineBuilder};
use tikv::util::collections::HashMap;
>>>>>>> caecd1b9

pub struct Insert<'a, E: Engine> {
    store: &'a mut Store<E>,
    table: &'a Table,
    values: BTreeMap<i64, Datum>,
}

impl<'a, E: Engine> Insert<'a, E> {
    pub fn new(store: &'a mut Store<E>, table: &'a Table) -> Self {
        Insert {
            store,
            table,
            values: BTreeMap::new(),
        }
    }

    pub fn set(mut self, col: &Column, value: Datum) -> Self {
        assert!(self.table.column_by_id(col.id).is_some());
        self.values.insert(col.id, value);
        self
    }

    pub fn execute(self) -> i64 {
        self.execute_with_ctx(Context::new())
    }

    pub fn execute_with_ctx(self, ctx: Context) -> i64 {
        let handle = self
            .values
            .get(&self.table.handle_id)
            .cloned()
            .unwrap_or_else(|| Datum::I64(next_id()));
        let key = table::encode_row_key(self.table.id, handle.i64());
        let ids: Vec<_> = self.values.keys().cloned().collect();
        let values: Vec<_> = self.values.values().cloned().collect();
        let value = table::encode_row(values, &ids).unwrap();
        let mut kvs = vec![];
        kvs.push((key, value));
        for (&id, idxs) in &self.table.idxs {
            let mut v: Vec<_> = idxs.iter().map(|id| self.values[id].clone()).collect();
            v.push(handle.clone());
            let encoded = datum::encode_key(&v).unwrap();
            let idx_key = table::encode_index_seek_key(self.table.id, id, &encoded);
            kvs.push((idx_key, vec![0]));
        }
        self.store.put(ctx, kvs);
        handle.i64()
    }
}

pub struct Delete<'a, E: Engine> {
    store: &'a mut Store<E>,
    table: &'a Table,
}

impl<'a, E: Engine> Delete<'a, E> {
    pub fn new(store: &'a mut Store<E>, table: &'a Table) -> Self {
        Delete { store, table }
    }

    pub fn execute(self, id: i64, row: Vec<Datum>) {
        self.execute_with_ctx(Context::new(), id, row)
    }

    pub fn execute_with_ctx(self, ctx: Context, id: i64, row: Vec<Datum>) {
        let values: HashMap<_, _> = self
            .table
            .columns
            .iter()
            .map(|(_, col)| col.id)
            .zip(row)
            .collect();
        let key = table::encode_row_key(self.table.id, id);
        let mut keys = vec![];
        keys.push(key);
        for (&idx_id, idx_cols) in &self.table.idxs {
            let mut v: Vec<_> = idx_cols.iter().map(|id| values[id].clone()).collect();
            v.push(Datum::I64(id));
            let encoded = datum::encode_key(&v).unwrap();
            let idx_key = table::encode_index_seek_key(self.table.id, idx_id, &encoded);
            keys.push(idx_key);
        }
        self.store.delete(ctx, keys);
    }
}

/// A store that operates over MVCC and support transactions.
pub struct Store<E: Engine> {
    store: SyncTestStorage<E>,
    current_ts: u64,
    last_committed_ts: u64,
    handles: Vec<Vec<u8>>,
}

impl Store<RocksEngine> {
    pub fn new() -> Self {
        Self::from_engine(TestEngineBuilder::new().build().unwrap())
    }
}

impl<E: Engine> Store<E> {
<<<<<<< HEAD
    pub fn new(engine: E) -> Self {
        Self {
            store: SyncStorage::from_engine(engine, &Default::default()),
=======
    pub fn from_engine(engine: E) -> Self {
        Self {
            store: SyncTestStorageBuilder::from_engine(engine).build().unwrap(),
>>>>>>> caecd1b9
            current_ts: 1,
            last_committed_ts: 0,
            handles: vec![],
        }
    }

    pub fn begin(&mut self) {
        self.current_ts = next_id() as u64;
        self.handles.clear();
    }

    pub fn put(&mut self, ctx: Context, mut kv: Vec<(Vec<u8>, Vec<u8>)>) {
        self.handles.extend(kv.iter().map(|&(ref k, _)| k.clone()));
        let pk = kv[0].0.clone();
        let kv = kv
            .drain(..)
            .map(|(k, v)| Mutation::Put((Key::from_raw(&k), v)))
            .collect();
        self.store.prewrite(ctx, kv, pk, self.current_ts).unwrap();
    }

    pub fn insert_into<'a>(&'a mut self, table: &'a Table) -> Insert<'a, E> {
        Insert::new(self, table)
    }

    pub fn delete(&mut self, ctx: Context, mut keys: Vec<Vec<u8>>) {
        self.handles.extend(keys.clone());
        let pk = keys[0].clone();
        let mutations = keys
            .drain(..)
            .map(|k| Mutation::Delete(Key::from_raw(&k)))
            .collect();
        self.store
            .prewrite(ctx, mutations, pk, self.current_ts)
            .unwrap();
    }

    pub fn delete_from<'a>(&'a mut self, table: &'a Table) -> Delete<'a, E> {
        Delete::new(self, table)
    }

    pub fn commit_with_ctx(&mut self, ctx: Context) {
        let commit_ts = next_id() as u64;
        let handles = self.handles.drain(..).map(|x| Key::from_raw(&x)).collect();
        self.store
            .commit(ctx, handles, self.current_ts, commit_ts)
            .unwrap();
        self.last_committed_ts = commit_ts;
    }

    pub fn commit(&mut self) {
        self.commit_with_ctx(Context::new());
    }

    pub fn get_engine(&self) -> E {
        self.store.get_engine()
    }

    /// Strip off committed MVCC information to get a final data view.
    ///
    /// Notice: Only first 100000 records can be retrieved.
    // TODO: Support unlimited records once #3773 is resolved.
    pub fn export(&self) -> Vec<(Vec<u8>, Vec<u8>)> {
        self.store
            .scan(
                Context::new(),
                Key::from_encoded(vec![]),
                None,
                100000,
                false,
                self.last_committed_ts,
            )
            .unwrap()
            .into_iter()
            .filter(|item| item.is_ok())
            .map(|item| item.unwrap())
            .collect()
    }

    /// Strip off committed MVCC information to create a `FixtureStore`.
    pub fn to_fixture_store(&self) -> FixtureStore {
        let data = self
            .export()
            .into_iter()
            .map(|(key, value)| (Key::from_raw(&key), Ok(value)))
            .collect();
        FixtureStore::new(data)
    }
}

#[cfg(test)]
mod tests {
    use super::*;

    #[test]
    fn test_export() {
        let mut store = Store::new();
        store.begin();
        store.put(Context::new(), vec![(b"key1".to_vec(), b"value1".to_vec())]);
        store.put(Context::new(), vec![(b"key2".to_vec(), b"foo".to_vec())]);
        store.delete(Context::new(), vec![b"key0".to_vec()]);
        store.commit();

        assert_eq!(
            store.export(),
            vec![
                (b"key1".to_vec(), b"value1".to_vec()),
                (b"key2".to_vec(), b"foo".to_vec()),
            ]
        );

        store.begin();
        store.put(Context::new(), vec![(b"key1".to_vec(), b"value2".to_vec())]);
        store.put(Context::new(), vec![(b"key2".to_vec(), b"foo".to_vec())]);
        store.delete(Context::new(), vec![b"key0".to_vec()]);
        store.commit();

        assert_eq!(
            store.export(),
            vec![
                (b"key1".to_vec(), b"value2".to_vec()),
                (b"key2".to_vec(), b"foo".to_vec()),
            ]
        );

        store.begin();
        store.delete(Context::new(), vec![b"key0".to_vec(), b"key2".to_vec()]);
        store.commit();

        assert_eq!(store.export(), vec![(b"key1".to_vec(), b"value2".to_vec())]);

        store.begin();
        store.delete(Context::new(), vec![b"key1".to_vec()]);
        store.commit();

        assert_eq!(store.export(), vec![]);

        store.begin();
        store.put(Context::new(), vec![(b"key2".to_vec(), b"bar".to_vec())]);
        store.put(Context::new(), vec![(b"key1".to_vec(), b"foo".to_vec())]);
        store.put(Context::new(), vec![(b"k".to_vec(), b"box".to_vec())]);
        store.commit();

        assert_eq!(
            store.export(),
            vec![
                (b"k".to_vec(), b"box".to_vec()),
                (b"key1".to_vec(), b"foo".to_vec()),
                (b"key2".to_vec(), b"bar".to_vec()),
            ]
        );

        store.begin();
        store.delete(Context::new(), vec![b"key1".to_vec(), b"key1".to_vec()]);
        store.commit();

        assert_eq!(
            store.export(),
            vec![
                (b"k".to_vec(), b"box".to_vec()),
                (b"key2".to_vec(), b"bar".to_vec()),
            ]
        );

        store.begin();
        store.delete(Context::new(), vec![b"key2".to_vec()]);

        assert_eq!(
            store.export(),
            vec![
                (b"k".to_vec(), b"box".to_vec()),
                (b"key2".to_vec(), b"bar".to_vec()),
            ]
        );

        store.commit();

        assert_eq!(store.export(), vec![(b"k".to_vec(), b"box".to_vec())]);

        store.begin();
        store.put(Context::new(), vec![(b"key1".to_vec(), b"v1".to_vec())]);
        store.put(Context::new(), vec![(b"key2".to_vec(), b"v2".to_vec())]);

        assert_eq!(store.export(), vec![(b"k".to_vec(), b"box".to_vec())]);

        store.commit();

        assert_eq!(
            store.export(),
            vec![
                (b"k".to_vec(), b"box".to_vec()),
                (b"key1".to_vec(), b"v1".to_vec()),
                (b"key2".to_vec(), b"v2".to_vec()),
            ]
        );
    }
}<|MERGE_RESOLUTION|>--- conflicted
+++ resolved
@@ -19,12 +19,8 @@
 
 use test_storage::{SyncTestStorage, SyncTestStorageBuilder};
 use tikv::coprocessor::codec::{datum, table, Datum};
-<<<<<<< HEAD
-use tikv::storage::{Engine, Key, Mutation};
-=======
 use tikv::storage::{Engine, FixtureStore, Key, Mutation, RocksEngine, TestEngineBuilder};
 use tikv::util::collections::HashMap;
->>>>>>> caecd1b9
 
 pub struct Insert<'a, E: Engine> {
     store: &'a mut Store<E>,
@@ -126,15 +122,9 @@
 }
 
 impl<E: Engine> Store<E> {
-<<<<<<< HEAD
-    pub fn new(engine: E) -> Self {
-        Self {
-            store: SyncStorage::from_engine(engine, &Default::default()),
-=======
     pub fn from_engine(engine: E) -> Self {
         Self {
             store: SyncTestStorageBuilder::from_engine(engine).build().unwrap(),
->>>>>>> caecd1b9
             current_ts: 1,
             last_committed_ts: 0,
             handles: vec![],
